"""

    Greynir: Natural language processing for Icelandic

    Error-correcting tokenization layer

    Copyright (C) 2021 Miðeind ehf.

    This software is licensed under the MIT License:

        Permission is hereby granted, free of charge, to any person
        obtaining a copy of this software and associated documentation
        files (the "Software"), to deal in the Software without restriction,
        including without limitation the rights to use, copy, modify, merge,
        publish, distribute, sublicense, and/or sell copies of the Software,
        and to permit persons to whom the Software is furnished to do so,
        subject to the following conditions:

        The above copyright notice and this permission notice shall be
        included in all copies or substantial portions of the Software.

        THE SOFTWARE IS PROVIDED "AS IS", WITHOUT WARRANTY OF ANY KIND,
        EXPRESS OR IMPLIED, INCLUDING BUT NOT LIMITED TO THE WARRANTIES OF
        MERCHANTABILITY, FITNESS FOR A PARTICULAR PURPOSE AND NONINFRINGEMENT.
        IN NO EVENT SHALL THE AUTHORS OR COPYRIGHT HOLDERS BE LIABLE FOR ANY
        CLAIM, DAMAGES OR OTHER LIABILITY, WHETHER IN AN ACTION OF CONTRACT,
        TORT OR OTHERWISE, ARISING FROM, OUT OF OR IN CONNECTION WITH THE
        SOFTWARE OR THE USE OR OTHER DEALINGS IN THE SOFTWARE.


    This module adds layers to the bintokenizer.py module in GreynirPackage.
    These layers add token-level error corrections and recommendation flags
    to the token stream.

"""

from typing import (
    Callable,
    Mapping,
    Sequence,
    cast,
    Any,
    TypeVar,
    Type,
    Union,
    Tuple,
    List,
    Dict,
    Iterable,
    Iterator,
    Optional,
)

import re
from abc import ABC, abstractmethod

from tokenizer.abbrev import Abbreviations
from tokenizer.definitions import (
    BIN_Tuple,
    BIN_TupleList,
    NumberTuple,
    PersonNameList,
    ValType,
)
from reynir import TOK, Tok
from reynir.bintokenizer import (
    Bin_TOK,
    DefaultPipeline,
    MatchingStream,
    TokenConstructor,
    load_token,
    StringIterable,
    TokenIterator,
)
from reynir.bindb import GreynirBin
from reynir.binparser import BIN_Token, VariantHandler
from islenska.basics import Ksnid

from .settings import (
    AllowedMultiples,
    WrongCompounds,
    SplitCompounds,
    UniqueErrors,
    MultiwordErrors,
    CapitalizationErrors,
    TabooWords,
    CIDErrorForms,
    Morphemes,
    Settings,
)
from .spelling import Corrector


# Token constructor classes
TokenCtor = Type["Correct_TOK"]

# Words that contain any letter from the following set are assumed
# to be foreign and their spelling is not corrected, but suggestions are made
NON_ICELANDIC_LETTERS_SET = frozenset("cwqøâãäçĉčêëîïñôõûüÿßĳ")

# Month names, incorrectly capitalized
MONTH_NAMES_CAPITALIZED = (
    "Janúar",
    "Febrúar",
    # "Mars", # Can also be planet
    "Apríl",
    "Maí",
    "Júní",
    "Júlí",
    # "Ágúst",    # Also a name
    "September",
    "Október",
    "Nóvember",
    "Desember",
)

# Acronyms that should be all-uppercase
WRONG_ACRONYMS = frozenset(
    (
        # HÍ og HA ganga kannski ekki hér
        "Dv",
        "Rúv",
        "Byko",
        "Íbv",
        "Pga",
        "Em",
        "Ví",
        "Mr",
        "Mh",
        "Ms",
        "Hr",
        "Ísí",
        "Ksí",
        "Así",
        "Kr",
        "Fh",
        "Ía",
        "Ka",
        "Hk",
    )
)

# Word categories and their names
POS: Mapping[str, str] = {
    "lo": "lýsingarorð",
    "ao": "atviksorð",
    "kk": "nafnorð",
    "hk": "nafnorð",
    "kvk": "nafnorð",
    "so": "sagnorð",
}

# Dict of { (at sentence start, single letter token) : allowed correction }
SINGLE_LETTER_CORRECTIONS: Mapping[Tuple[bool, str], str] = {
    (False, "a"): "á",
    (False, "i"): "í",
    (True, "A"): "Á",
    (True, "I"): "Í",
}

# Correction of abbreviations that are not present in Abbreviations.WRONGDOTS
# !!! TODO: Move this to a config file
WRONG_ABBREVS: Mapping[str, str] = {
    "Amk.": "A.m.k.",
    "A.m.k": "A.m.k.",
    "Etv.": "E.t.v.",
    "Mtt.": "M.t.t.",
    "n.k.": "nk.",
    "T.d": "T.d.",
    "Uþb.": "U.þ.b.",
    "þ.á.m.": "þ. á m.",
    "Þ.á.m.": "Þ. á m.",
    "þeas.": "þ.e.a.s.",
    "Þeas.": "Þ.e.a.s.",
    "Þmt.": "Þ.m.t.",
    "ca": "ca.",
    "Ca": "Ca.",
}

# Style mark from BÍN:
# NID = Niðrandi / disparaging
# OVID = Óviðeigandi / inappropriate
# URE = Úrelt / obsolete
# SJALD = Sjaldgæft / rare
# VILLA = Villa / error
# GAM = Gamalt / old
STYLE_WARNINGS: Mapping[str, str] = {
    "NID": "niðrandi",
    "OVID": "óviðeigandi",
    "URE": "úrelt",
    "SJALD": "sjaldgæft",
    "VILLA": "villa",
    "GAM": "gamalt",
}


# A dictionary of token error classes, used in serialization
ErrorType = Type["Error"]
ERROR_CLASS_REGISTRY: Dict[str, ErrorType] = dict()

_ErrorClass = TypeVar("_ErrorClass", bound=ErrorType)


def register_error_class(cls: _ErrorClass) -> _ErrorClass:
    """A decorator that populates the registry of all error classes,
    to aid in serialization"""
    global ERROR_CLASS_REGISTRY
    ERROR_CLASS_REGISTRY[cast(Any, cls).__name__] = cast(ErrorType, cls)
    return cls


def emulate_case(s: str, *, template: str) -> str:
    """Return the string s but emulating the case of the template
    (lower/upper/capitalized)"""
    if template.isupper():
        return s.upper()
    if template and template[0].isupper():
        return s.capitalize()
    return s


def is_cap(word: str) -> bool:
    """Return True if the word is capitalized, i.e. starts with an
    uppercase character and is otherwise lowercase"""
    return word[0].isupper() and (len(word) == 1 or word[1:].islower())


def style_warning(k: Ksnid) -> str:
    """Return a style warning for the given Ksnid tuple, if any"""
    if k.malsnid in STYLE_WARNINGS:
        return k.malsnid
    if k.bmalsnid in STYLE_WARNINGS:
        return k.bmalsnid
    return ""


class CorrectToken(Tok):

    """Instances of this class, which is derived from tokenizer.Tok,
    replace tokenizer.Tok instances in the tokenization pipeline.
    When applying a CorrectionPipeline (instead of a DefaultPipeline,
    as defined in binparser.py in GreynirPackage), tokens get translated to
    instances of this class in the correct() phase. It adds an _err attribute
    to hold information about spelling and grammar errors, and some
    higher level functions to aid in error reporting and correction."""

    def __init__(
        self,
        kind: int,
        txt: str,
        val: ValType,
        original: Optional[str] = None,
        origin_spans: Optional[List[int]] = None,
    ) -> None:
        super().__init__(kind, txt, val, original, origin_spans)
        # The following seems to be required for mypy
        self.val: ValType
        self.kind: int
        # Error annotation
        self._err: Union[None, Error, bool] = None
        # Capitalization state: indicates where this token appears in a sentence.
        # None or one of ("sentence_start", "after_ordinal", "in_sentence")
        self._cap: Optional[str] = None

    def __eq__(self, o: Any) -> bool:
        """Comparison between two CorrectToken instances"""
        if not isinstance(o, CorrectToken):
            return False
        return (
            self.kind == o.kind
            and self.txt == o.txt
            and self.val == o.val
            and self._err == o._err
        )

    def __ne__(self, o: Any) -> bool:
        """Comparison between two CorrectToken instances"""
        return not self.__eq__(o)

    @staticmethod
    def dump(tok: Tok) -> Tuple[Any, ...]:
        """Returns a JSON-dumpable object corresponding to a CorrectToken"""
        if not hasattr(tok, "_err"):
            # We assume this is a "plain" token, i.e. (kind, txt, val)
            assert isinstance(tok, Tok)
            return tok.as_tuple
        # This looks like a CorrectToken
        assert isinstance(tok, CorrectToken)
        t: Tuple[Any, ...] = (tok.kind, tok.txt, tok.val)
        err = tok._err
        if err is None or isinstance(err, bool):
            # Simple err field: return a 4-tuple
            return t + (err,)
        # This token has an associated error object:
        # return a 5-tuple with the error class name and instance dict
        # (which must be JSON serializable!)
        return t + (err.__class__.__name__, err.__dict__)

    @staticmethod
    def load(*args: Any) -> "CorrectToken":
        """Loads a CorrectToken instance from a JSON dump"""
        largs = len(args)
        assert largs > 3
        ct = CorrectToken(*load_token(*args))
        if largs == 4:
            # Simple err field: add it
            ct.set_error(args[3])
            return ct
        # 5-tuple: We have a proper error object
        error_class_name: str = args[3]
        error_dict = args[4]
        error_cls = ERROR_CLASS_REGISTRY[error_class_name]
        # Python hack to create a fresh, empty instance of the
        # error class, then update its dict directly from the JSON data.
        # Note that directly assigning __dict__ = error_dict causes
        # a segfault on PyPy, hence the .update() call - which anyway
        # feels cleaner.
        instance = error_cls.__new__(error_cls)
        instance.__dict__.update(error_dict)
        ct.set_error(instance)
        return ct

    @classmethod
    def from_token(cls, t: Tok) -> "CorrectToken":
        """Wrap a raw token in a CorrectToken"""
        return cls(t.kind, t.txt, t.val, t.original, t.origin_spans)

    @classmethod
    def word(
        cls,
        txt: str,
        val: Optional[BIN_TupleList] = None,
        original: Optional[str] = None,
    ) -> "CorrectToken":
        """Create a wrapped word token"""
        return cls(TOK.WORD, txt, val, original)

    def __repr__(self) -> str:
        return (
            "<CorrectToken(kind: {0}, txt: '{1}', val: {2}, original: '{3}')>".format(
                TOK.descr[self.kind], self.txt, self.val, self.original
            )
        )

    # Pylance currently needs a cast for this to work
    __str__ = cast(Callable[[object], str], __repr__)

    def concatenate(
        self, other: Tok, *, separator: str = "", metadata_from_other: bool = False
    ) -> "CorrectToken":
        new_kind = other.kind if metadata_from_other else self.kind
        new_val = other.val if metadata_from_other else self.val
        self_txt = self.txt or ""
        other_txt = other.txt or ""
        new_txt = self_txt + separator + other_txt
        self_original = self.original or ""
        other_original = other.original or ""
        new_original = self_original + other_original

        new_ent = CorrectToken(new_kind, new_txt, new_val, new_original)
        new_ent.set_error(self._err)
        return new_ent

    def set_capitalization(self, cap: str) -> None:
        """Set the capitalization state for this token"""
        self._cap = cap

    def copy_capitalization(self, other: Union[Tok, Sequence[Tok]]) -> None:
        """Copy the capitalization state from another CorrectToken instance"""
        if isinstance(other, CorrectToken):
            self._cap = other._cap
        elif isinstance(other, Tok):
            pass
        elif other:
            # other is a sequence: copy from its first item
            self.copy_capitalization(other[0])

    @property
    def cap_sentence_start(self) -> bool:
        """True if this token appears at sentence start"""
        return self._cap == "sentence_start"

    @property
    def cap_after_ordinal(self) -> bool:
        """True if this token appears after an ordinal at sentence start"""
        return self._cap == "after_ordinal"

    @property
    def cap_in_sentence(self) -> bool:
        """True if this token appears within a sentence"""
        return self._cap == "in_sentence"

    def set_error(self, err: Union[None, "Error", bool]) -> None:
        """Associate an Error class instance with this token"""
        self._err = err

    def copy(self, other: Union[Tok, Sequence[Tok]], coalesce: bool = False) -> bool:
        """Copy the error field and origin informatipon
        from another CorrectToken instance"""
        if isinstance(other, CorrectToken):
            self._err = other._err
            self.original = other.original
            if coalesce and other.error_span > 1:
                # The original token had an associated error
                # spanning more than one token; now we're creating
                # a single token out of the span
                # ('fimm hundruð' -> number token), so we reset
                # the span to one token
                assert isinstance(self._err, Error)
                self._err.set_span(1)
        elif isinstance(other, Tok):
            self.original = other.original
        else:
            # We have a list of tokens to copy from:
            # find the first error in the list, if any, and copy it
            assert isinstance(other, list) or isinstance(other, tuple)
            other = cast(Sequence[Tok], other)
            for t in other:
                if self.copy(t, coalesce=True):
                    break
            self.original = "".join(t.original or "" for t in other)
        return self._err is not None

    @property
    def error(self) -> Union[None, "Error", bool]:
        """Return the error object associated with this token, if any"""
        # Note that self._err may be a bool
        return self._err

    @property
    def has_error(self) -> bool:
        """Return True if this token has an associated error"""
        return self._err is not None

    @property
    def error_description(self) -> str:
        """Return the description of an error associated with this token, if any"""
        return getattr(self._err, "description", "")

    @property
    def error_code(self) -> str:
        """Return the code of an error associated with this token, if any"""
        return getattr(self._err, "code", "")

    @property
    def error_original(self) -> str:
        """Return the original text of the token"""
        return getattr(self._err, "original", "")

    @property
    def error_suggest(self) -> str:
        """Return the text of a suggested replacement of this token, if any"""
        return getattr(self._err, "suggest", "")

    @property
    def error_span(self) -> int:
        """Return the number of tokens affected by this error"""
        return getattr(self._err, "span", 1)

    @property
    def error_detail(self) -> Optional[str]:
        """Return the detailed description of this error, if any"""
        return getattr(self._err, "detail", None)

    def add_corrected_meanings(self, m: Sequence[BIN_Tuple]) -> None:
        """Add alternative BÍN meanings for this token, based on a
        suggested spelling correction"""
        assert self.kind == TOK.WORD
        # We assume that the token has already been marked
        # with a SpellingError or SpellingSuggestion error
        assert isinstance(self._err, SpellingSuggestion) or isinstance(
            self._err, SpellingError
        )
        if self.val is None:
            self.val = list(m)
        else:
            assert isinstance(self.val, list)
            cast(List[BIN_Tuple], self.val).extend(m)

    def suggestion_does_not_match(
        self, terminal: VariantHandler, token: BIN_Token
    ) -> bool:
        """Return True if this token has an associated spelling
        suggestion and that suggestion doesn't work grammatically
        within the sentence, as parsed"""
        if not hasattr(self._err, "does_not_match"):
            return False
        return cast(Any, self._err).does_not_match(terminal, token)


class Error(ABC):

    """Base class for spelling and grammar errors, warnings and recommendations.
    An Error has a code and can provide a description of itself.
    Note that Error instances (including subclass instances) are
    serialized to JSON and must therefore only contain serializable
    attributes, in a plain __dict__."""

    def __init__(
        self,
        code: str,
        *,
        original: Optional[str] = None,
        suggest: Optional[str] = None,
        is_warning: bool = False,
        span: int = 1,
    ) -> None:
        # Note that if is_warning is True, "/w" is appended to
        # the error code. This causes the Greynir UI to display
        # a warning annotation instead of an error annotation.
        self._code = code + ("/w" if is_warning else "")
        self._span = span
        self._original = original
        self._suggest = suggest

    def __eq__(self, o: Any) -> bool:
        return isinstance(o, Error) and self._code == o._code and self._span == o._span

    def __ne__(self, o: Any) -> bool:
        return not self.__eq__(o)

    @property
    def code(self) -> str:
        return self._code

    @property
    @abstractmethod
    def description(self) -> str:
        """Should be overridden"""
        ...

    def set_span(self, span: int) -> None:
        """Set the number of tokens spanned by this error"""
        self._span = span

    @property
    def span(self) -> int:
        """Return the number of tokens spanned by this error"""
        return self._span

    @property
    def original(self) -> Optional[str]:
        """Return the original text to which the error applies"""
        return self._original

    @property
    def suggest(self) -> Optional[str]:
        """Return a suggestion for correction, if available"""
        return self._suggest

    def __str__(self) -> str:
        return "{0}: {1} | {2}->{3}".format(
            self.code, self.description, self._original, self._suggest
        )

    def __repr__(self) -> str:
        return "<{3} {0}: {1} (span {2}) | '{4}'->'{5}'>".format(
            self.code,
            self.description,
            self.span,
            self.__class__.__name__,
            self.original or "",
            self.suggest or "",
        )

    def to_dict(self) -> Dict[str, Any]:
        return {"code": self.code, "descr": self.description}


@register_error_class
class PunctuationError(Error):

    """A PunctuationError is an error where punctuation is wrong"""

    # N001: Wrong quotation marks
    # N002: Three periods should be an ellipsis
    # N003: Informal combination of punctuation marks (??!!)

    def __init__(
        self, code: str, txt: str, original: str, suggest: str, span: int = 1
    ) -> None:
        # Punctuation error codes start with "N"
        super().__init__("N" + code, span=span, original=original, suggest=suggest)
        self._txt = txt

    @property
    def description(self) -> str:
        return self._txt


@register_error_class
class CompoundError(Error):

    """A CompoundError is an error where words are duplicated, split or not
    split correctly."""

    # C001: Duplicated word removed. Should be corrected.
    # C002: Wrongly compounded words split up. Should be corrected.
    # C003: Wrongly split compounds united. Should be corrected.
    # C004: Duplicated word marked as a possible error.
    #       Should be pointed out but not deleted.
    # C005/w: Possible split compound, depends on meaning/PoS chosen by parser.
    # C006: A part of a compound word is wrong.
    # C007: A multiword compound such as "skóla-og frístundasvið" correctly split up

    def __init__(
        self, code: str, txt: str, *, original: str, suggest: str, span: int = 1
    ) -> None:
        # Compound error codes start with "C"
        # We consider C004 to be a warning, not an error
        is_warning = code == "004"
        super().__init__(
            "C" + code,
            is_warning=is_warning,
            span=span,
            original=original,
            suggest=suggest,
        )
        self._txt = txt

    @property
    def description(self) -> str:
        return self._txt


@register_error_class
class UnknownWordError(Error):

    """An UnknownWordError is an error where the given word form does not
    exist in BÍN or additional vocabularies, and cannot be explained as
    a compound word."""

    # U001: Unknown word. Nothing more is known. Cannot be corrected, only pointed out.

    def __init__(
        self, code: str, txt: str, original: str, suggest: str, is_warning: bool = False
    ) -> None:
        # Unknown word error codes start with "U"
        super().__init__(
            "U" + code, is_warning=is_warning, original=original, suggest=suggest
        )
        self._txt = txt

    @property
    def description(self) -> str:
        return self._txt


@register_error_class
class CapitalizationError(Error):

    """A CapitalizationError is an error where a word is capitalized
    incorrectly, i.e. should be lower case but occurs in upper case
    except at the beginning of a sentence, or should be upper case
    but occurs in lower case."""

    # Z001: Word should begin with lowercase letter
    # Z002: Word should begin with uppercase letter
    # Z003: Month name should begin with lowercase letter
    # Z004: Numbers should be written in lowercase ('24 milljónir')
    # Z005: Amounts should be written in lowercase ('24 milljónir króna') (is_warning)
    # Z006: Acronyms should be written in uppercase ('RÚV')

    def __init__(
        self, code: str, txt: str, original: str, suggest: str, is_warning: bool = False
    ) -> None:
        # Capitalization error codes start with "Z"
        super().__init__(
            "Z" + code, original=original, suggest=suggest, is_warning=is_warning
        )
        self._txt = txt

    @property
    def description(self) -> str:
        return self._txt


@register_error_class
class AbbreviationError(Error):

    """An AbbreviationError is an error where an abbreviation
    is not spelled out, punctuated or spaced correctly."""

    # A001: Abbreviation corrected
    # A002: Token found in Abbreviations.WRONGDOTS and no
    #       other meaning available; corrected as an acronym

    def __init__(self, code: str, txt: str, original: str, suggest: str) -> None:
        # Abbreviation error codes start with "A"
        super().__init__("A" + code, original=original, suggest=suggest)
        self._txt = txt

    @property
    def description(self) -> str:
        return self._txt


@register_error_class
class TabooWarning(Error):

    """A TabooWarning marks a word that is vulgar or not appropriate
    in formal text."""

    # T001: Taboo word usage warning, with suggested replacement

    def __init__(
        self, code: str, txt: str, detail: Optional[str], original: str, suggest: str
    ) -> None:
        # Taboo word warnings start with "T"
        super().__init__(
            "T" + code, is_warning=True, original=original, suggest=suggest
        )
        self._txt = txt
        self._detail = detail

    @property
    def description(self) -> str:
        return self._txt

    @property
    def detail(self) -> Optional[str]:
        return self._detail

    def to_dict(self) -> Dict[str, Any]:
        d = super().to_dict()
        d["detail"] = self.detail
        return d


@register_error_class
class StyleWarning(Error):

    """A StyleWarning marks a word that is annotated with a
    style comment in BÍN (malsnid/bmalsnid properties in Ksnid)."""

    # Y001: Style warning for word

    def __init__(
        self,
        code: str,
        txt: str,
        detail: Optional[str],
        original: str,
        suggest: Optional[str],
    ) -> None:
        # Style warnings start with "Y"
        super().__init__(
            "Y" + code, is_warning=True, original=original, suggest=suggest
        )
        self._txt = txt
        self._detail = detail

    @property
    def description(self) -> str:
        return self._txt

    @property
    def detail(self) -> Optional[str]:
        return self._detail

    def to_dict(self) -> Dict[str, Any]:
        d = super().to_dict()
        d["detail"] = self.detail
        return d


@register_error_class
class SpellingError(Error):

    """A SpellingError is an erroneous word that was replaced
    by a much more likely word that exists in the dictionary."""

    # S001: Common errors picked up by unique_errors. Should be corrected
    # S002: Errors handled by spelling.py. Corrections should possibly
    #       only be suggested.
    # S003: Erroneously formed word forms picked up by ErrorForms.
    #       Should be corrected.
    # S004: Rare word, a more common one has been substituted.

    def __init__(self, code: str, txt: str, original: str, suggest: str) -> None:
        # Spelling error codes start with "S"
        super().__init__("S" + code, original=original, suggest=suggest)
        self._txt = txt

    @property
    def description(self) -> str:
        return self._txt


@register_error_class
class SpellingSuggestion(Error):

    """A SpellingSuggestion is an annotation suggesting that
    a word might be misspelled."""

    # W001: Replacement suggested
    # W002: A list of suggestions are suggested

    def __init__(self, code: str, txt: str, original: str, suggest: str) -> None:
        # Spelling suggestion codes start with "W"
        super().__init__(
            "W" + code, is_warning=True, original=original, suggest=suggest
        )
        self._txt = txt

    @property
    def description(self) -> str:
        return self._txt

    def to_dict(self) -> Dict[str, Any]:
        d = super().to_dict()
        d["suggest"] = self.suggest
        return d

    def does_not_match(self, terminal: VariantHandler, token: BIN_Token) -> bool:
        """Return True if this suggestion would not work
        grammatically within the parsed sentence and should
        therefore be discarded"""
        if not token.is_word:
            # We only perform this check for word tokens
            return False
        matches_original = False
        matches_suggestion = False
        # Go through the meaning list, which includes BIN_Tuple tuples
        # corresponding to both the original and the suggested word forms
        token_ref = token.lower
        has_hyphen = "-" in token_ref
        assert self.suggest is not None
        suggestion_ref = self.suggest.lower()
        for m in cast(Iterable[BIN_Tuple], token.t2):
            if terminal.matches_token(token, m):
                # This meaning matches the terminal
                meaning_ref = m.ordmynd.lower()
                if "-" in m.stofn and not has_hyphen:
                    # Understood as a compound word
                    meaning_ref = meaning_ref.replace("-", "")
                if meaning_ref == token_ref:
                    # This is the original text
                    matches_original = True
                elif meaning_ref == suggestion_ref:
                    # This is the suggestion
                    matches_suggestion = True
        # If the terminal matches the original word and not the
        # suggested one, return True to discard the suggestion
        return matches_original and not matches_suggestion


@register_error_class
class PhraseError(Error):

    """A PhraseError is a wrong multiword phrase, where a word is out
    of place in its context."""

    # P_xxx: Phrase error codes

    def __init__(
        self,
        code: str,
        txt: str,
        original: str,
        suggest: str,
        span: int,
        is_warning: bool = False,
    ) -> None:
        # Phrase error codes start with "P", and are followed by
        # a string indicating the type of error, i.e. YI for y/i, etc.
        super().__init__(
            "P_" + code,
            is_warning=is_warning,
            span=span,
            original=original,
            suggest=suggest,
        )
        self._txt = txt

    @property
    def description(self) -> str:
        return self._txt


def parse_errors(
    token_stream: Iterator[Tok], db: GreynirBin, only_ci: bool
) -> Iterator[CorrectToken]:

    """This tokenization phase is done before BÍN annotation
    and before static phrases are identified. It finds duplicated words,
    and words that have been incorrectly split or should be split."""

    def get() -> CorrectToken:
        """Get the next token in the underlying stream and wrap it
        in a CorrectToken instance"""
        return CorrectToken.from_token(next(token_stream))

    # def is_split_compound(token: Tok, next_token: Tok) -> bool:
    #     """ Check whether the combination of the given token and the next
    #         token forms a split compound. Note that the latter part of
    #         a split compound is specified as a stem (lemma), so we need
    #         to check whether the next_token word form has a corresponding
    #         lemma. Also, a single first part may have more than one (i.e.,
    #         a set of) subsequent latter part stems.
    #     """
    #     txt = token.txt
    #     next_txt = next_token.txt
    #     if txt is None or next_txt is None or is_cap(next_txt):
    #         # If the latter part is capitalized, we don't see it
    #         # as a part of split compound
    #         return False
    #     if next_txt.isupper() and not txt.isupper():
    #         # Don't allow a combination of an all-upper-case
    #         # latter part with anything but an all-upper-case former part
    #         return False
    #     if txt.isupper() and not next_txt.isupper():
    #         # ...and vice versa
    #         return False
    #     next_stems = SplitCompounds.DICT.get(txt.lower())
    #     if not next_stems:
    #         return False
    #     _, meanings = db.lookup_g(next_txt.lower(), at_sentence_start=False)
    #     if not meanings:
    #         return False
    #     # If any meaning of the following word has a stem (lemma)
    #     # that fits the second part of the split compound, we
    #     # have a match
    #     return any(m.stofn.replace("-", "") in next_stems for m in meanings)

    token: CorrectToken = cast(CorrectToken, None)
    at_sentence_start = False

    try:

        # Maintain a one-token lookahead
        token = get()

        while True:

            next_token = get()

            if token.kind == TOK.S_BEGIN:
                yield token
                token = next_token
                at_sentence_start = True
                continue

            # Make the lookahead checks we're interested in

            # Check wrong abbreviations
            if (
                not only_ci
                and token.kind == TOK.WORD
                and token.val
                and token.txt in WRONG_ABBREVS
                and len(token.txt) > 1
            ):
                original = token.txt
                corrected = WRONG_ABBREVS[original]
                token = CorrectToken.word(
                    corrected, cast(BIN_TupleList, token.val), original=token.original
                )
                token.set_error(
                    AbbreviationError(
                        "001",
                        "Skammstöfunin '{0}' var leiðrétt í '{1}'".format(
                            original, corrected
                        ),
                        original=original,
                        suggest=corrected,
                    )
                )
                yield token
                token = next_token
                at_sentence_start = False
                continue

            # Check abbreviations with missing dots
            # If the missing dot leads to a word without periods that is
            # found in BÍN (token.val is truthy), it's not safe to assume
            # that it's an error.
            if (
                not token.val or "." in token.txt
            ) and token.txt in Abbreviations.WRONGDOTS:
                # Multiple periods in original, some subset missing here
                # We suggest the first alternative meaning here, out of
                # potentially multiple such meanings
                original = token.txt
                corrected = Abbreviations.WRONGDOTS[original][0]
                if (
                    corrected.endswith(".")
                    and not original.endswith(".")
                    and next_token.txt == "."
                ):
                    # If this is an abbreviation missing a period, and the
                    # correction is about adding a period to it, don't do
                    # it if the next token is a period
                    pass
                else:
                    _, token_m = db.lookup_g(original, at_sentence_start)
                    if not token_m and len(original) > 1:
                        # No meaning in BÍN: allow ourselves to correct it
                        # as an abbreviation
                        # !!! TODO: Amalgamate more than one potential correction
                        # !!! of the abbreviation (ma. -> 'meðal annars' or 'milljarðar')
                        am = Abbreviations.get_meaning(corrected)
                        if not am:
                            m = []
                        else:
                            m = list(map(BIN_Tuple._make, am))
                        token = CorrectToken.word(corrected, m, original=token.original)
                        token.set_error(
                            AbbreviationError(
                                "002",
                                "Skammstöfunin '{0}' var leiðrétt í '{1}'".format(
                                    original, corrected
                                ),
                                original=original,
                                suggest=corrected,
                            )
                        )
                        yield token
                        token = next_token
                        at_sentence_start = False
                        continue

            # Word duplication (note that word case must also match)
            if (
                not only_ci
                and token.txt
                and next_token.txt
                and token.txt == next_token.txt
                and token.kind == TOK.WORD
            ):
                if token.txt.lower() in AllowedMultiples.SET:
                    next_token.set_error(
                        CompoundError(
                            "004/w",
                            "'{0}' er að öllum líkindum ofaukið".format(next_token.txt),
                            original=token.txt.lower(),
                            suggest="",
                        )
                    )
                    yield token
                else:
                    # Step to next token
                    original = (token.original or "") + (next_token.original or "")
                    next_token = CorrectToken.word(token.txt, original=original)
                    next_token.set_error(
                        CompoundError(
                            "001",
                            "Endurtekið orð ('{0}') ætti að fella burt".format(
                                token.txt
                            ),
                            original=token.txt + " " + next_token.txt,
                            suggest=token.txt,
                        )
                    )
                token = next_token
                at_sentence_start = False
                continue

            # Word duplication with different cases
            # Only provide a suggestion
            # No need to check AllowedMultiples
            if (
                not only_ci
                and token.txt
                and next_token.txt
                and token.txt.lower() == next_token.txt.lower()
                and token.kind == TOK.WORD
            ):
                # Set possible error on next token
                next_token.set_error(
                    CompoundError(
                        "004",
                        "'{0}' er að öllum líkindum ofaukið".format(next_token.txt),
                        original=token.txt,
                        suggest="",
                    )
                )
                yield token
                token = next_token
                at_sentence_start = False
                continue

            if (
                token.txt
                and token.txt.endswith(("-og", "-eða"))
                and token.txt[0] != "-"
            ):
                # Coalesced word, such as 'fjármála-og'  # TODO Doesn't work here
                first, second = token.txt.rsplit("-", maxsplit=1)

                new_token = CorrectToken.word(first, original=token.original)
                new_token.set_error(
                    CompoundError(
                        "002",
                        "Orðinu '{0}' var skipt upp".format(token.txt),
                        original=token.txt,
                        suggest=f"{first} {second}",
                        span=2,
                    )
                )
                new_token.original = token.original
                yield new_token
                token = CorrectToken.word("-" + second, original="")
                yield token
                token = next_token
                at_sentence_start = False
                continue

            # Splitting wrongly compounded words
            if token.txt and token.txt.lower() in WrongCompounds.DICT:
                correct_phrase = list(WrongCompounds.DICT[token.txt.lower()])
                # Make the split phrase emulate the case of
                # the original token
                if token.txt.isupper():
                    # All upper case
                    for ix, p in enumerate(correct_phrase):
                        correct_phrase[ix] = p.upper()
                else:
                    # First word might be capitalized
                    correct_phrase[0] = emulate_case(
                        correct_phrase[0], template=token.txt
                    )
                for ix, phrase_part in enumerate(correct_phrase):
                    new_token = CorrectToken.word(phrase_part)
                    if ix == 0:
                        new_token.set_error(
                            CompoundError(
                                "002",
                                "Orðinu '{0}' var skipt upp".format(token.txt),
                                original=token.txt,
                                suggest=" ".join(correct_phrase),
                                span=len(correct_phrase),
                            )
                        )
                        # Assign the entire original token text to the
                        # first corrected token
                        new_token.original = token.original
                    else:
                        new_token.original = ""
                    yield new_token
                token = next_token
                at_sentence_start = False
                continue

            # Unite wrongly split compounds, or at least suggest uniting them
            if token.txt and (
                token.txt.lower() in SplitCompounds.DICT
                or token.txt.lower() in Morphemes.BOUND_DICT
            ):
                if only_ci:
                    if token.txt.lower() in SplitCompounds.DICT:
                        # Don't want to correct
                        yield token
                        token = next_token
                        at_sentence_start = False
                        continue
                    if token.txt.lower() in Morphemes.BOUND_DICT:
                        # Only want to mark as an error, can't fix in CI-mode.
                        token.set_error(
                            SpellingError(
                                "007",
                                "Orðhlutinn '{0}' á ekki að standa stakur".format(
                                    token.txt
                                ),
                                token.txt,
                                "",
                            )
                        )
                    yield token
                    token = next_token
                    at_sentence_start = False
                    continue
                if not next_token.txt or is_cap(next_token.txt):
                    # If the latter part is capitalized, we don't see it
                    # as a part of a split compound
                    yield token
                    token = next_token
                    at_sentence_start = False
                    continue
                if next_token.txt.isupper() and not token.txt.isupper():
                    # Don't allow a combination of an all-upper-case
                    # latter part with anything but an all-upper-case former part
                    yield token
                    token = next_token
                    at_sentence_start = False
                    continue
                if token.txt.isupper() and not next_token.txt.isupper():
                    # ...and vice versa
                    yield token
                    token = next_token
                    continue
                next_stems = SplitCompounds.DICT.get(token.txt.lower())
                if not next_stems:
                    yield token
                    token = next_token
                    at_sentence_start = False
                    continue
                _, meanings = db.lookup_g(
                    next_token.txt.lower(), at_sentence_start=False
                )
                if not meanings:
                    # The latter part is not in BÍN
                    yield token
                    token = next_token
                    at_sentence_start = False
                    continue
                if any(m.stofn.replace("-", "") in next_stems for m in meanings):
                    first_txt = token.txt
                    original = (token.original or "") + (next_token.original or "")
                    token = CorrectToken.word(
                        token.txt + next_token.txt, original=original
                    )
                    token.set_error(
                        CompoundError(
                            "003",
                            "Orðin '{0} {1}' voru sameinuð í eitt".format(
                                first_txt, next_token.txt
                            ),
                            original="{} {}".format(first_txt, next_token.txt),
                            suggest="{}{}".format(first_txt, next_token.txt),
                        )
                    )
                    yield token
                    token = get()
                    at_sentence_start = False
                    continue
                next_pos = Morphemes.BOUND_DICT.get(token.txt.lower())
                if not next_pos:
                    yield token
                    token = next_token
                    at_sentence_start = False
                    continue
                poses = set(m.ordfl for m in meanings if m.ordfl in next_pos)
                notposes = set(m.ordfl for m in meanings if m.ordfl not in next_pos)
                if not poses:
                    # Stop searching
                    yield token
                    token = next_token
                    at_sentence_start = False
                    continue
                if not notposes:
                    # No other PoS available, most likely a compound error
                    first_txt = token.txt
                    original = (token.original or "") + (next_token.original or "")
                    token = CorrectToken.word(
                        token.txt + next_token.txt, original=original
                    )
                    token.set_error(
                        CompoundError(
                            "003",
                            "Orðin '{0} {1}' voru sameinuð í eitt".format(
                                first_txt, next_token.txt
                            ),
                            original="{} {}".format(first_txt, next_token.txt),
                            suggest="{}{}".format(first_txt, next_token.txt),
                        )
                    )
                    yield token
                    token = get()
                    at_sentence_start = False
                    continue
                if poses:
                    transposes = list(set(POS[c] for c in poses))
                    if len(transposes) == 1:
                        tp = transposes[0]
                    else:
                        tp = ", ".join(transposes[:-1]) + " eða " + transposes[-1]
                    token.set_error(
                        CompoundError(
                            "005/w",
                            "Ef '{0}' er {1} á að sameina það '{2}'".format(
                                token.txt, tp, next_token.txt
                            ),
                            original="{} {}".format(token.txt, next_token.txt),
                            suggest="{}{}".format(token.txt, next_token.txt),
                        )
                    )
                    yield token
                    token = next_token
                    at_sentence_start = False
                    continue

            if (
                token.kind == TOK.PUNCTUATION
                and token.txt != cast(Tuple[str, str], token.val)[1]
            ):
                ntxt = cast(Tuple[str, str], token.val)[1]
                if ntxt in "„“":
                    # TODO Could add normalize_quotation_marks as a parameter,
                    # should normalize automatically if chosen
                    token.set_error(
                        PunctuationError(
                            "001",
                            "Gæsalappirnar {0} ættu að vera {1}".format(
                                token.txt, ntxt
                            ),
                            token.txt,
                            ntxt,
                        )
                    )
                elif ntxt == "…":
                    if token.txt == "..":
                        # Assume user meant to write a single period
                        # Doesn't happen with current tokenizer behaviour
                        token.set_error(
                            PunctuationError(
                                "002",
                                "Gæti átt að vera einn punktur (.)",
                                token.txt,
                                ".",
                            )
                        )
                    elif len(token.txt) > 3:
                        # Informal, should be standardized to an ellipsis
                        token.set_error(
                            PunctuationError(
                                "002",
                                "Óformlegt; gæti átt að vera þrípunktur (…)",
                                token.txt,
                                ntxt,
                            )
                        )
                    else:
                        # Three periods found, used as an ellipsis
                        # Not pointed out, allowed as-is
                        # TODO could add normalize_ellipsis as a parameter here
                        pass
                elif ntxt == "?!":
                    # Changed automatically, pointed out as informal
                    token.set_error(
                        PunctuationError(
                            "003",
                            "'{0}' er óformlegt, breytt í '{1}'".format(
                                token.txt, ntxt
                            ),
                            token.txt,
                            ntxt,
                        )
                    )

            # Yield the current token and advance to the lookahead
            yield token
            if token.kind != TOK.PUNCTUATION and token.kind != TOK.ORDINAL:
                at_sentence_start = False
            token = next_token

    except StopIteration:
        # Final token (previous lookahead)
        if token:
            yield token


class MultiwordErrorStream(MatchingStream):

    """Class that filters a token stream looking for multi-word
    matches with the MultiwordErrors phrase dictionary,
    and inserting replacement phrases when matches are found"""

    def __init__(self, db: GreynirBin, token_ctor: TokenCtor) -> None:
        super().__init__(MultiwordErrors.DICT)
        self._token_ctor = token_ctor
        self._db = db

    def length(self, ix: int) -> int:
        """Return the length (word count) of the original phrase
        that is being replaced"""
        return MultiwordErrors.get_phrase_length(ix)

    def match(self, tq: List[Tok], ix: int) -> Iterable[Tok]:
        """This is a complete match of an error phrase;
        yield the replacement phrase"""
        replacement = MultiwordErrors.get_replacement(ix)
        db = self._db
        token_ctor = self._token_ctor
        len_tq = len(tq)
        len_replacement = len(replacement)
        for i, replacement_word in enumerate(replacement):
            # !!! TODO: at_sentence_start
            _, m = db.lookup_g(replacement_word, False, False)
            if i == 0 and is_cap(tq[0].txt):
                # Fix capitalization of the first word
                # !!! TODO: handle all-uppercase
                replacement_word = replacement_word.capitalize()
            ct = token_ctor.Word(replacement_word, m)
            if i >= len_tq:
                # Replacement phrase is longer than original phrase
                ct.original = ""
            elif i == len_replacement - 1 and len_tq > len_replacement:
                # Original phrase is longer than replacement phrase:
                # append the overflow to the last token in the replacement
                ct.original = "".join(t.original or "" for t in tq[len_replacement:])
            else:
                # Copy original text from corresponding phrase token
                ct.original = tq[i].original
            if i == 0:
                ct.set_error(
                    PhraseError(
                        MultiwordErrors.get_code(ix),
                        "Orðasambandið '{0}' var leiðrétt í '{1}'".format(
                            " ".join(t.txt for t in tq), " ".join(replacement)
                        ),
                        span=len(replacement),
                        original=" ".join(t.txt for t in tq),
                        suggest=" ".join(replacement),
                    )
                )
            else:
                # Set the error field of multiword phrase
                # continuation tokens to True, thus avoiding
                # further meddling with them
                ct.set_error(True)
            yield ct


def handle_multiword_errors(
    token_stream: Iterator[CorrectToken], db: GreynirBin, token_ctor: TokenCtor
) -> Iterator[CorrectToken]:

    """Parse a stream of tokens looking for multiword phrases
    containing errors.
    The algorithm implements N-token lookahead where N is the
    length of the longest phrase.
    """

    mwes = MultiwordErrorStream(db, token_ctor)
    tok_stream = cast(Iterator[Tok], token_stream)
    yield from cast(Iterator[CorrectToken], mwes.process(tok_stream))


# Compound word stuff

# Illegal prefixes that will be split off from the rest of the word
# Attn.: Make sure these errors are available as a prefix
NOT_FORMERS = frozenset(("allra", "alhliða", "fjölnota", "margnota", "ótal"))

# Tradition says these word parts should rather be used
# Using them results in a context-dependent error
# Attn.: Make sure these errors are available as a prefix
WRONG_FORMERS: Mapping[str, str] = {
    "akstur": "aksturs",
    "athugana": "athugunar",
    "ferminga": "fermingar",
    "fjárfestinga": "fjárfestingar",
    "forvarna": "forvarnar",
    "heyrna": "heyrnar",
    "kvartana": "kvörtunar",
    "loftlags": "loftslags",
    "næringa": "næringar",
    "pantana": "pöntunar",
    "ráðninga": "ráðningar",
    "skráninga": "skráningar",
    "Vestfjarðar": "Vestfjarða",
    "ábendinga": "ábendingar",
}

# Using these word parts results in a context-independent error
# Attn.: Make sure these errors are available as a prefix
WRONG_FORMERS_CI: Mapping[str, str] = {
    "akríl": "akrýl",
    "dísel": "dísil",
    "eyrnar": "eyrna",
    "feykna": "feikna",
    "fjarskiptar": "fjarskipta",
    "fyrna": "firna",
    "griðar": "griða",  # griðarstaður
    "kvenn": "kven",
    "Lundúnar": "Lundúna",
    "öldungar": "öldunga",
}


def fix_compound_words(
    token_stream: Iterable[CorrectToken],
    db: GreynirBin,
    token_ctor: TokenCtor,
    only_ci: bool,
) -> Iterator[CorrectToken]:

    """Fix incorrectly compounded words"""

    at_sentence_start = False

    for token in token_stream:
        if token.kind == TOK.S_BEGIN:
            yield token
            at_sentence_start = True
            continue
        if (
            token.txt and token.txt.endswith("-og") and len(token.txt) > 3
        ):  # TODO can't find a relevant case
            prefix = token.txt[:-2]
            _, m = db.lookup_g(prefix, at_sentence_start)
            t1 = token_ctor.Word(prefix, m, token=token)
            t1.set_error(
                CompoundError(
                    "002",
                    "Orðinu '{0}' var skipt upp".format(token.txt),
                    original=token.txt,
                    suggest=prefix + " og",
                    span=2,  # TODO: Should this be 1?
                )
            )
            t1.original = token.original
            yield t1
            at_sentence_start = False
            suffix = "og"
            _, m = db.lookup_g(suffix, at_sentence_start)
            token = token_ctor.Word(suffix, m, token=token)
            token.original = ""

        if token.kind == TOK.PUNCTUATION or token.kind == TOK.ORDINAL:
            yield token
            # Don't modify at_sentence_start in this case
            continue

        if (
            token.kind != TOK.WORD
            or not token.has_meanings
            or "-" not in token.meanings[0].stofn
        ):
            # Not a compound word
            yield token
            at_sentence_start = False
            continue

        # Compound word
        cw: List[str] = token.meanings[0].stofn.split("-")
        # Special case for the prefix "ótal" which the compounder
        # splits into ó-tal
        if len(cw) >= 3 and cw[0] == "ó" and cw[1] == "tal":
            cw = ["ótal"] + cw[2:]

        cw0: str = cw[0]
        if cw0 in NOT_FORMERS:
            # Prefix is invalid as such; should be split
            # into two words
            prefix = emulate_case(cw0, template=token.txt)
            suffix = token.txt[len(cw0) :]
            _, m = db.lookup_g(prefix, at_sentence_start)
            t1 = token_ctor.Word(prefix, m, token=token)
            t1.set_error(
                CompoundError(
                    "002",
                    "Orðinu '{0}' var skipt upp".format(token.txt),
                    original=token.txt,
                    suggest="{} {}".format(prefix, suffix),
                    span=2,
                )
            )
            yield t1
            at_sentence_start = False
            _, m = db.lookup_g(suffix, at_sentence_start)
            token = token_ctor.Word(suffix, m, token=token)
            token.original = ""

        elif cw0 in Morphemes.FREE_DICT:
            # Check which PoS, attachment depends on that
            at_sentence_start = False
            suffix = token.txt[len(cw0) :]
            prefix = emulate_case(cw0, template=token.txt)
            freepos = Morphemes.FREE_DICT.get(cw0)
            assert freepos is not None
            _, meanings2 = db.lookup_g(suffix, at_sentence_start)
            poses = set(m.ordfl for m in meanings2 if m.ordfl in freepos)
            if not poses:
                yield token
                continue
            notposes = set(m.ordfl for m in meanings2 if m.ordfl not in freepos)
            if not notposes:
                # No other PoS available, we found an error
                _, meanings1 = db.lookup_g(prefix, at_sentence_start)
                t1 = token_ctor.Word(prefix, meanings1, token=token)
                t1.set_error(
                    CompoundError(
                        "002",
                        "Orðinu '{0}' var skipt upp".format(token.txt),
                        original=token.txt,
                        suggest="{} {}".format(prefix, suffix),
                        span=2,
                    )
                )
                yield t1
                token = token_ctor.Word(suffix, meanings2, token=token)
                token.original = ""
            else:
                # Other possibilities but want to mark as a possible error
                # Often just weird forms in BÍN left
                if not only_ci:
                    transposes = list(set(POS[c] for c in poses))
                    if len(transposes) == 1:
                        tp = transposes[0]
                    else:
                        tp = ", ".join(transposes[:-1]) + " eða " + transposes[-1]
                    token.set_error(
                        CompoundError(
                            "005",
                            "Ef '{0}' er {1} á að skipta orðinu upp".format(
                                token.txt, tp
                            ),
                            original=token.txt,
                            suggest="{} {}".format(prefix, suffix),
                            span=2,
                        )
                    )

        elif cw0 in WRONG_FORMERS_CI:
            correct_former = WRONG_FORMERS_CI[cw0]
            corrected = correct_former + token.txt[len(cw0) :]
            corrected = emulate_case(corrected, template=token.txt)
            _, m = db.lookup_g(corrected, at_sentence_start)
            t1 = token_ctor.Word(corrected, m, token=token)
            t1.set_error(
                CompoundError(
                    "006",
                    "Samsetta orðinu '{0}' var breytt í '{1}'".format(
                        token.txt, corrected
                    ),
                    original=token.txt,
                    suggest=corrected,
                )
            )
            token = t1

        elif not only_ci and cw0 in WRONG_FORMERS:
            # Splice a correct front onto the word
            # ('feyknaglaður' -> 'feiknaglaður')
            correct_former = WRONG_FORMERS[cw0]
            corrected = correct_former + token.txt[len(cw0) :]
            corrected = emulate_case(corrected, template=token.txt)
            _, m = db.lookup_g(corrected, at_sentence_start)
            t1 = token_ctor.Word(corrected, m, token=token)
            t1.set_error(
                CompoundError(
                    "006",
                    "Samsetta orðinu '{0}' var breytt í '{1}'".format(
                        token.txt, corrected
                    ),
                    original=token.txt,
                    suggest=corrected,
                )
            )
            token = t1
        yield token
        at_sentence_start = False


def lookup_unknown_words(
    token_stream: Iterable[CorrectToken],
    token_ctor: TokenCtor,
    corrector: Corrector,
    only_ci: bool,
    apply_suggestions: bool,
<<<<<<< HEAD
    suggestion_list: bool,
=======
    suppress_suggestions: bool,
>>>>>>> e372b2b2
) -> Iterator[CorrectToken]:

    """Try to identify unknown words in the token stream, for instance
    as spelling errors (character juxtaposition, deletion, insertion...)"""

    at_sentence_start = False
    context: Tuple[str, ...] = tuple()
    db = corrector.db
    # When entering parentheses, we push dict(closing=")", prefix=""),
    # where closing means the corresponding closing symbol (")", "]")
    # and prefix is the starting token within the parenthesis, if any,
    # such as "e." for "English"
    PARENS = {"(": ")", "[": "]", "{": "}"}
    parenthesis_stack: List[Dict[str, str]] = []

    def is_immune(token: CorrectToken) -> bool:
        """Return True if the token should definitely not be
        corrected"""
        if len(token.meanings) == 1 and token.meanings[0].beyging == "-":
            # This is probably an abbreviation, having a single meaning
            # and no declension information
            return True
        if token.txt.isupper():
            # Should not correct all uppercase words
            return True
        return False

    def replace_word(
        code: int, token: CorrectToken, corrected: str, corrected_display: Optional[str]
    ) -> CorrectToken:

        """Return a token for a corrected version of token_txt,
        marked with a SpellingError if corrected_display is
        a string containing the corrected word to be displayed"""
        _, m = db.lookup_g(corrected, at_sentence_start)
        ct = token_ctor.Word(corrected, m, token=token if corrected_display else None)
        if corrected_display:
            if "." in corrected_display:
                text = "Skammstöfunin '{0}' var leiðrétt í '{1}'".format(
                    token.txt, corrected_display
                )
            else:
                text = "Orðið '{0}' var leiðrétt í '{1}'".format(
                    token.txt, corrected_display
                )
            ct.set_error(
                SpellingError("{0:03}".format(code), text, token.txt, corrected_display)
            )
        else:
            # In a multi-word sequence, mark the replacement
            # tokens with a boolean value so that further
            # replacements will not be made
            ct.set_error(True)
        return ct

    def correct_word(
        code: int, token: CorrectToken, corrected: str, m: Sequence[BIN_Tuple]
    ) -> CorrectToken:
        """Return a token for a corrected version of token_txt,
        marked with a SpellingError if corrected_display is
        a string containing the corrected word to be displayed"""
        ct = token_ctor.Word(corrected, m, token=token)
        if "." in corrected:
            text = f"Skammstöfunin '{token.txt}' var leiðrétt í '{corrected}'"
        else:
            text = f"Orðið '{token.txt}' var leiðrétt í '{corrected}'"
        ct.set_error(SpellingError("{0:03}".format(code), text, token.txt, corrected))
        # Add the original token meanings to the end of the corrected
        # token meanings, enabling the parser to revert to the original
        # if the corrected meanings do not fit grammatically
        ct.add_corrected_meanings(token.meanings)
        return ct

    def suggest_word(
        code: int, token: CorrectToken, corrected: str, m: Sequence[BIN_Tuple]
    ) -> CorrectToken:
        """Mark the current token with an annotation but don't correct
        it, as we are not confident enough of the correction"""
        text = f"Orðið '{token.txt}' gæti átt að vera '{corrected}'"
        token.set_error(
            SpellingSuggestion("{0:03}".format(code), text, token.txt, corrected)
        )
        # Add the meanings of the potential correction to the token
        token.add_corrected_meanings(m)
        return token

    def only_suggest(token: CorrectToken, m: Sequence[BIN_Tuple]) -> bool:
        """Return True if we don't have high confidence in the proposed
        correction, so it will be suggested instead of applied"""
        if 2 <= len(token.txt) <= 4 and token.txt.isupper():
            # This is a 2 to 4-letter all-uppercase word:
            # it may be an unknown abbreviation, which we should not force-correct
            return True
        if set(token.txt.lower()) & NON_ICELANDIC_LETTERS_SET:
            # If the original word contains non-Icelandic letters, it is
            # probably a foreign word and in that case we only make a suggestion
            return True
        if not token.has_meanings:
            # The original word is not in BÍN, so we can
            # confidently apply the correction
            return False
        if "-" not in token.meanings[0].stofn:
            # The original word is in BÍN and not a compound word:
            # only suggest a correction
            return True
        # The word is a compound word: only suggest the correction if it is compound
        # too (or if no meaning is found for it in BÍN, which is an unlikely case)
        return (not m) or "-" in m[0].stofn

    for token in token_stream:

        if token.kind == TOK.S_BEGIN:
            yield token
            # A new sentence is starting
            at_sentence_start = True
            context = tuple()
            parenthesis_stack = []
            continue

        # Store the previous context in case we need to construct
        # a new current context (after token substitution)
        prev_context = context
        if token.txt:
            # Maintain a context trigram, ending with the current token
            context = (prev_context + tuple(token.txt.split()))[-3:]

        if token.kind == TOK.PUNCTUATION or token.kind == TOK.ORDINAL:
            # Manage the parenthesis stack
            if token.txt in PARENS:
                # Opening a new scope
                parenthesis_stack.append(dict(closing=PARENS[token.txt]))
            elif (
                bool(parenthesis_stack)
                and token.txt == parenthesis_stack[-1]["closing"]
            ):
                # Closing a scope
                parenthesis_stack.pop()
            # Don't modify at_sentence_start in this case
            yield token
            continue

        if token.kind != TOK.WORD or " " in token.txt:
            # No need to look at non-word tokens,
            # and we don't process multi-word composites
            yield token
            # We're now within a sentence
            at_sentence_start = False
            continue

        # The token is a word

        # Check unique errors - some of those may have
        # BÍN annotations via the compounder
        # Examples: 'kvenær' -> 'hvenær', 'starfssemi' -> 'starfsemi'
        # !!! TODO: Handle upper/lowercase
        if token.txt in UniqueErrors.DICT:
            # Note: corrected is a tuple
            corrected = UniqueErrors.DICT[token.txt]
            assert isinstance(corrected, tuple)
            corrected_display = " ".join(corrected)
            for ix, corrected_word in enumerate(corrected):
                if ix == 0:
                    rtok = replace_word(1, token, corrected_word, corrected_display)
                    at_sentence_start = False
                else:
                    # In a multi-word sequence, we only mark the first
                    # token with a SpellingError
                    rtok = replace_word(1, token, corrected_word, None)
                yield rtok
                context = (prev_context + tuple(rtok.txt.split()))[-3:]
                prev_context = context
            continue

        if token.error_code:
            # This token already has an associated error and eventual correction:
            # let it be
            yield token
            # We're now within a sentence
            at_sentence_start = False
            continue

        # Check wrong word forms, i.e. those that do not exist in BÍN
        # !!! TODO: Some error forms are present in BÍN but in a different
        # !!! TODO: case (for instance, 'á' as a nominative of 'ær').
        # !!! TODO: We are not handling those here.
        # !!! TODO: Handle upper/lowercase
        if not token.val and CIDErrorForms.contains(token.txt):
            corr_txt = CIDErrorForms.get_correct_form(token.txt)
            rtok = replace_word(2, token, corr_txt, corr_txt)
            at_sentence_start = False
            # Update the context with the replaced token
            context = (prev_context + tuple(rtok.txt.split()))[-3:]
            yield rtok
            continue

        if is_immune(token) or token.error:
            # Nothing more to do
            pass

        # Check rare (or nonexistent) words and see if we have a potential correction
        elif not token.val or corrector.is_rare(token.txt):
            # Yes, this is a rare word that needs further attention
            if only_ci and token.txt[0].islower():
                # Don't want to correct
                # Don't want to tag capitalized words, mostly foreign entities
                token.set_error(
                    UnknownWordError(
                        code="001",
                        txt="Óþekkt orð: '{0}'".format(token.txt),
                        original=token.txt,
                        suggest="",
                    )
                )
                yield token
                at_sentence_start = False
                continue
            # TODO Consider limiting to words under 15 characters
            if Settings.DEBUG:
                print("Checking rare word '{0}'".format(token.txt))
            # We use context[-3:-1] since the current token is the last item
            # in the context tuple, and we want the bigram preceding it.
            corrected_txt = corrector.correct(
                token.txt,
                context=tuple(context[-3:-1]),
                at_sentence_start=at_sentence_start,
            )
            if (
                corrected_txt != token.txt
                and len(corrected_txt) > 1
                and len(token.txt) > 1
            ):
                # We have a candidate correction: take a closer look at it
                _, m = db.lookup_g(corrected_txt, at_sentence_start=at_sentence_start)
                if (token.txt[0].lower() == "ó" and corrected_txt == token.txt[1:]) or (
                    corrected_txt[0].lower() == "ó" and token.txt == corrected_txt[1:]
                ):
                    # The correction simply removed or added "ó" at the start of the
                    # word: probably not a good idea
                    pass
                elif token.txt[0] == "-" and corrected_txt == token.txt[1:]:
                    # The correction simply removed "-" from the start of the
                    # word: probably not a good idea
                    pass
                elif not m and token.txt[0].isupper():
                    # Don't correct uppercase words if the suggested correction
                    # is not in BÍN
                    pass
                elif "-" in token.txt and (
                    token.txt.lower() == corrected_txt.lower() or " " in token.txt
                ):
                    # Don't correct PCR-próf to Pcr-próf,
                    # or félags- og barnamálaráðherra to félags- og varnamálaráðherra
                    pass
                # elif len(token.txt) == 1 and (
                #    corrected_txt
                #    != SINGLE_LETTER_CORRECTIONS.get((at_sentence_start, token.txt))
                # ):
                #    # Only allow single-letter corrections of a->á and i->í
                #    pass
                elif (
                    not apply_suggestions
                    and not suppress_suggestions
                    and only_suggest(token, m)
                ):
                    # We have a candidate correction but the original word does
                    # exist in BÍN, so we're not super confident: yield a suggestion
                    if Settings.DEBUG:
                        print(
                            "Suggested '{1}' instead of '{0}'".format(
                                token.txt, corrected_txt
                            )
                        )
                    yield suggest_word(1, token, corrected_txt, m)
                    # We do not update the context in this case
                    at_sentence_start = False
                    continue
                else:
                    # We have a better candidate and are confident that
                    # it should replace the original word: yield it
                    if Settings.DEBUG:
                        print(
                            "Corrected '{0}' to '{1}'".format(token.txt, corrected_txt)
                        )
                    ctok = correct_word(4, token, corrected_txt, m)
                    yield ctok
                    # Update the context with the corrected token
                    context = (prev_context + tuple(ctok.txt.split()))[-3:]
                    at_sentence_start = False
                    continue

        # Check for completely unknown and uncorrectable words
        if not token.val:
            # No annotation and not able to correct:
            # mark the token as an unknown word
            # (but only as a warning if it is an uppercase word or
            # if we're within parentheses)
            if token.txt[0].islower():
                token.set_error(
                    UnknownWordError(
                        code="001",
                        txt=f"Óþekkt orð: '{token.txt}'",
                        original=token.txt,
                        suggest="",
                    )
                )

        if token.error is True:
            # Erase the boolean error continuation marker:
            # we no longer need it
            token.set_error(None)

        yield token
        at_sentence_start = False


def fix_capitalization(
    token_stream: Iterable[CorrectToken],
    db: GreynirBin,
    token_ctor: TokenCtor,
    only_ci: bool,
) -> Iterator[CorrectToken]:

    """Annotate tokens with errors if they are capitalized incorrectly"""

    stems = CapitalizationErrors.SET_REV
    wrong_stems = CapitalizationErrors.SET

    # This variable must be defined before is_wrong() because
    # the function closes over it
    # The states are ("sentence_start", "after_ordinal", "in_sentence")
    state = "sentence_start"

    def is_wrong(token: CorrectToken) -> bool:
        """Return True if the token's text is wrongly capitalized"""
        word = token.txt
        lower = True
        if is_cap(word):
            if state != "in_sentence":
                # An uppercase word at the beginning of a sentence can't be wrong
                return False
            if word in WRONG_ACRONYMS:
                return True
            if token.val and any(
                is_cap(m.stofn) and "-" not in m.stofn
                for m in cast(Iterable[BIN_Tuple], token.val)
            ):
                # The token has a proper BÍN meaning as-is, i.e. upper case:
                # it's probably correct
                return False
            # Danskur -> danskur
            rev_word = word.lower()
            lower = False
        elif word.islower():
            if state == "sentence_start":
                # A lower case word at the beginning of a sentence is definitely wrong
                return True
            if len(word) >= 3 and word[1] == "-":
                if word[0] in "abcdefghijklmnopqrstuvwxyz":
                    # Something like 'b-deildin' or 'a-flokki' which should probably
                    # be 'B-deildin' or 'A-flokki'
                    return True
            if "-" in word:
                # norður-kórea -> Norður-Kórea
                rev_word = "-".join(part.capitalize() for part in word.split("-"))
            else:
                # íslendingur -> Íslendingur
                # finni -> Finni
                rev_word = word.capitalize()
        else:
            # All upper case or other strange/mixed capitalization:
            # don't bother
            return False
        rev_meanings = db.meanings(rev_word) or []
        # If this is a word without BÍN meanings ('ástralía') but
        # an reversed-case version is in BÍN (without being a compound),
        # consider that an error. Also, we don't correct to a
        # (fist) person name in this way; that would be too broad, and,
        # besides, the current person name logic in bintokenizer.py
        # would erase the error annotation on the token.
        if lower and any(
            "-" not in m.stofn and m.fl not in {"ism", "erm"} for m in rev_meanings
        ):
            # We find reversed-case meanings in BÍN: do a further check
            if all(
                m.stofn.islower() != lower or "-" in m.stofn
                for m in cast(Iterable[BIN_Tuple], token.val)
            ):
                # If the word has no non-composite meanings
                # in its original case, this is probably an error
                return True
        # If we find any of the 'wrong' capitalizations in the error set,
        # this is definitely an error
        if any(
            emulate_case(m.stofn, template=word) in wrong_stems for m in rev_meanings
        ):
            return True
        # If we don't find any of the stems of the "corrected"
        # meanings in the corrected error set (SET_REV),
        # the word was correctly capitalized
        if all(m.stofn not in stems for m in rev_meanings):
            return False
        # Potentially wrong, but check for a corner
        # case: the original word may exist in its
        # original case in a non-noun/adjective category,
        # such as "finni" and "finna" as a verb
        tval = cast(Iterable[BIN_Tuple], token.val)
        if lower and any(m.ordfl not in {"kk", "kvk", "hk", "lo"} for m in tval):
            # Not definitely wrong
            return False
        # Definitely wrong
        return True

    for token in token_stream:
        if token.kind == TOK.S_BEGIN or token.kind == TOK.P_BEGIN:
            token.set_capitalization(state)
            yield token
            state = "sentence_start"
            continue
        # !!! TODO: Consider whether to overwrite previous error,
        # !!! if token.error is not None
        if token.kind in {TOK.WORD, TOK.PERSON, TOK.ENTITY}:
            if is_wrong(token):
                if (
                    token.txt.islower()
                    or "-" in token.txt
                    and token.txt.split("-")[0].islower()
                ):
                    # Token is lowercase but should be capitalized
                    original_txt = token.txt
                    # !!! TODO: Maybe the following should be just token.txt.capitalize()
                    if "-" in token.txt:
                        correct = "-".join(
                            part.capitalize() for part in token.txt.split("-")
                        )
                    elif " " in token.txt and token.kind != TOK.WORD:
                        # For person and entity names, convert each part of
                        # a multi-part name to upper case
                        correct = token.txt.title()
                    else:
                        correct = token.txt.capitalize()
                    _, m = db.lookup_g(correct, True)
                    token = token_ctor.Word(correct, m, token=token)
                    token.set_error(
                        CapitalizationError(
                            "002",
                            "Orð á að byrja á hástaf: '{0}'".format(original_txt),
                            original=original_txt,
                            suggest=correct,
                        )
                    )
                elif token.txt in WRONG_ACRONYMS:
                    original_txt = token.txt
                    correct = token.txt.upper()
                    _, m = db.lookup_g(correct, False)
                    token = token_ctor.Word(correct, m, token=token)
                    token.set_error(
                        CapitalizationError(
                            "006",
                            "Hánefni á að samanstanda af hástöfum: '{0}'".format(
                                original_txt
                            ),
                            original=original_txt,
                            suggest=original_txt.upper(),
                        )
                    )
                else:
                    # Token is capitalized but should be lower case
                    original_txt = token.txt
                    correct = token.txt.lower()
                    _, m = db.lookup_g(correct, False)
                    token = token_ctor.Word(correct, m, token=token)
                    token.set_error(
                        CapitalizationError(
                            "001",
                            "Orð á að byrja á lágstaf: '{0}'".format(original_txt),
                            original=original_txt,
                            suggest=token.txt.lower(),
                        )
                    )
        elif token.kind in {TOK.DATEREL, TOK.DATEABS}:
            if any(m in token.txt for m in MONTH_NAMES_CAPITALIZED):
                # There is a capitalized month name within the token: suspicious
                if token.txt.upper() == token.txt:
                    # ALL-CAPS: don't worry about it
                    pass
                elif state == "sentence_start" and token.txt.startswith(
                    MONTH_NAMES_CAPITALIZED
                ):
                    # At the sentence start, it's OK to have a capitalized month name.
                    # Note that after an ordinal (state='after_ordinal'), a capitalized
                    # month name is not allowed.
                    pass
                else:
                    # Wrong capitalization of month name: replace it
                    if state == "sentence_start":
                        lower = token.txt.capitalize()
                    else:
                        lower = token.txt.lower()
                    original_txt = token.txt
                    original = token.original
                    tval = cast(Tuple[int, int, int], token.val)
                    if token.kind == TOK.DATEREL:
                        token = token_ctor.Daterel(lower, tval[0], tval[1], tval[2])
                    else:
                        assert token.kind == TOK.DATEABS
                        token = token_ctor.Dateabs(lower, tval[0], tval[1], tval[2])
                    token.original = original
                    token.set_error(
                        CapitalizationError(
                            "003",
                            "Í dagsetningunni '{0}' á mánaðarnafnið "
                            "að byrja á lágstaf".format(original_txt),
                            original=original_txt,
                            suggest=original_txt.lower(),
                        )
                    )

        token.set_capitalization(state)
        yield token
        if state == "sentence_start" and token.kind == TOK.ORDINAL:
            # Special state if we've only seen ordinals at the start
            # of a sentence. In this state, both upper and lower case
            # words are allowed.
            state = "after_ordinal"
        elif token.kind != TOK.PUNCTUATION:
            # Punctuation is not enough to change the state, but
            # all other tokens do change it to in_sentence
            state = "in_sentence"
        elif token.kind == TOK.PUNCTUATION and token.txt == ":":
            # Assume we're back at sentence start after a colon
            state = "sentence_start"


def late_fix_capitalization(
    token_stream: Iterable[CorrectToken],
    db: GreynirBin,
    token_ctor: TokenCtor,
    only_ci: bool,
) -> Iterator[CorrectToken]:

    """Annotate final, coalesced tokens with errors
    if they are capitalized incorrectly"""

    def number_error(
        token: CorrectToken, replace: str, code: str, instruction_txt: str
    ) -> CorrectToken:
        """Mark a number token with a capitalization error"""
        original_txt = token.txt
        num, cases, genders = cast(NumberTuple, token.val)
        ct = token_ctor.Number(replace, num, cases, genders)
        assert isinstance(ct, CorrectToken)
        ct.original = token.original
        ct.set_error(
            CapitalizationError(
                code,
                "Töluna eða fjárhæðina '{0}' á að rita {1}".format(
                    original_txt, instruction_txt
                ),
                original=original_txt,
                suggest=replace,
            )
        )
        return ct

    at_sentence_start = False
    stems = CapitalizationErrors.SET

    for token in token_stream:
        if token.kind == TOK.S_BEGIN:
            yield token
            at_sentence_start = True
            continue
        if token.kind == TOK.WORD:
            if token.cap_in_sentence and " " in token.txt:
                # Special check for compounds such as 'félags- og barnamálaráðherra'
                # that were not checked in fix_capitalization because compounds hadn't
                # been amalgamated at that point
                if any(m.stofn in stems for m in token.meanings):
                    if token.txt[0].isupper():
                        code = "001"
                        case = "lág"
                        correct = token.txt.lower()
                    else:
                        code = "002"
                        case = "há"
                        correct = token.txt.capitalize()
                    _, m = db.lookup_g(correct, True)
                    token = token_ctor.Word(correct, m, token=token)
                    token.set_error(
                        CapitalizationError(
                            code,
                            "Rita á '{0}' með {1}staf".format(token.txt, case),
                            original=token.txt,
                            suggest=correct,
                        )
                    )
        elif token.kind == TOK.NUMBER:
            if re.match(r"[0-9.,/-]+$", token.txt) or token.txt.isupper():
                # '1.234,56' or '3/4' or "-6" or '24 MILLJÓNIR' is always OK
                pass
            elif at_sentence_start:
                if token.txt[0].isnumeric() and not token.txt[1:].islower():
                    # '500 Milljónir' at sentence start
                    token = number_error(
                        token, token.txt.lower(), "004", "með lágstöfum"
                    )
                elif token.txt[0].isupper() and not token.txt[1:].islower():
                    # 'Fimm Hundruð milljónir' at sentence start
                    token = number_error(
                        token,
                        token.txt.capitalize(),
                        "005",
                        "með hástaf aðeins í upphafi",
                    )
                elif token.txt[0].islower():
                    # 'fimm hundruð milljónir' at sentence start
                    token = number_error(
                        token, token.txt.capitalize(), "006", "með hástaf"
                    )
            elif token.txt.islower():
                # All lower case: OK
                pass
            else:
                # Mixed case: something strange going on
                token = number_error(token, token.txt.lower(), "004", "með lágstöfum")
        elif token.kind == TOK.AMOUNT:
            if token.txt.islower() or token.txt.isupper():
                # All lower case or ALL-CAPS: don't worry about it
                pass
            else:
                # Mixed case: something strange going on
                original = token.original
                original_txt = token.txt
                lower = token.txt.lower()
                # token.val tuple: (n, iso, cases, genders)
                tval2 = cast(Tuple[float, str, Any, Any], token.val)
                token = token_ctor.Amount(lower, tval2[1], tval2[0], tval2[2], tval2[3])
                token.original = original
                assert isinstance(token, CorrectToken)
                token.set_error(
                    CapitalizationError(
                        "005",
                        "Fjárhæðina '{0}' á að rita "
                        "með lágstöfum".format(original_txt),
                        original=original_txt,
                        suggest=lower,
                        is_warning=True,
                    )
                )
        elif token.kind == TOK.MEASUREMENT:
            # !!! TODO
            pass
        yield token
        if token.kind != TOK.PUNCTUATION and token.kind != TOK.ORDINAL:
            # !!! TODO: This may need to be made more intelligent
            at_sentence_start = False


def check_taboo_words(token_stream: Iterable[CorrectToken]) -> Iterator[CorrectToken]:
    """Annotate taboo words with warnings"""

    tdict = TabooWords.DICT

    for token in token_stream:
        # Check taboo words
        if token.has_meanings:
            # !!! TODO: This could be made more efficient if all
            # !!! TODO: taboo word forms could be generated ahead of time
            # !!! TODO: and checked via a set lookup
            for m in token.meanings:
                key = m.stofn.replace("-", "")
                # First, look up the lemma + _ + word category
                t = tdict.get(key + "_" + m.ordfl)
                if t is None:
                    # Then, look up the lemma only
                    t = tdict.get(key)
                if t is not None:
                    # Taboo word
                    replacement, detail = t
                    # There can be multiple suggested replacements,
                    # for instance 'þungunarrof_hk/meðgöngurof_hk'
                    sw = replacement.split("/")
                    suggestion = ""
                    if len(sw) == 1 and sw[0].split("_")[0] == key:
                        # We have a single suggested word, which is the same as the
                        # taboo word: there is no suggestion, only a notification
                        explanation = "Óheppilegt eða óviðurkvæmilegt orð"
                    else:
                        suggestion = ", ".join(f"'{w.split('_')[0]}'" for w in sw)
                        # Trick to replace the last ", " with " eða ":
                        # replace the first " ," with " aðe " in a reversed string,
                        # then re-reverse it
                        suggestion = suggestion[::-1].replace(" ,", " aðe ", 1)[::-1]
                        explanation = (
                            f"Óheppilegt eða óviðurkvæmilegt orð, "
                            f"skárra væri t.d. {suggestion}"
                        )
                    token.set_error(
                        TabooWarning(
                            "001",
                            explanation,
                            detail or None,
                            token.txt,
                            ", ".join(f"'{w.split('_')[0]}'" for w in sw),
                        )
                    )
                    # !!! TODO: Add correctly inflected suggestion here
                    break

        yield token


def check_style(
    token_stream: Iterable[CorrectToken], db: GreynirBin
) -> Iterator[CorrectToken]:
    """Annotate context-independent, word-level style errors"""

    for token in token_stream:
        # Check style
        if token.has_meanings and not token.has_error:
            # Check whether the token meanings are all marked with
            # style warnings in BÍN
            _, k_meanings = db.lookup_ksnid(token.txt)
            if k_meanings and all(style_warning(k) for k in k_meanings):
                # Every meaning has a style warning in BÍN: Annotate it.
                # We use the first meaning only, but theoretically there could
                # be different annotations for different meanings.
                k = k_meanings[0]
                warning = STYLE_WARNINGS[style_warning(k)]
                # Check whether we have a suggestion in BÍN
                suggestion = None
                suffix = ""
                if k.millivisun:
                    # Cross-reference to another word
                    k_suggestions = db.lookup_id(k.millivisun)
                    # Find the same inflection form as the original word, if available
                    k_sugg = next((s for s in k_suggestions if s.mark == k.mark), None)
                    if k_sugg is not None:
                        # Found a suggestion: emulate its case
                        suggestion = emulate_case(k_sugg.bmynd, template=token.txt)
                        suffix = f", en '{suggestion}' er lagt til í staðinn"
                token.set_error(
                    StyleWarning(
                        code="001",
                        txt=f"Orðið gæti verið {warning}",
                        detail=(
                            f"'{token.txt}' er merkt sem '{warning}' "
                            f"í Beygingarlýsingu íslensks nútímamáls{suffix}"
                        ),
                        original=token.txt,
                        suggest=suggestion,
                    )
                )
        yield token


class Correct_TOK(Bin_TOK):

    """A derived class to override token construction methods
    as required to generate CorrectToken instances instead of
    tokenizer.TOK instances"""

    @staticmethod
    def Word(
        t: Union[Tok, str],
        m: Optional[BIN_TupleList] = None,
        token: Union[None, Tok, Sequence[Tok]] = None,
    ) -> CorrectToken:
        """Override the TOK.Word constructor to create a CorrectToken instance"""
        assert isinstance(t, str)
        ct = CorrectToken.word(t, m)
        if token is not None:
            # This token is being constructed in reference to a previously
            # generated token, or a list of tokens, which might have had
            # an associated error: make sure that it is preserved
            ct.copy(token)
            ct.copy_capitalization(token)
        return ct

    @staticmethod
    def Number(
        t: Union[Tok, str],
        n: float,
        cases: Optional[List[str]] = None,
        genders: Optional[List[str]] = None,
        token: Optional[Tok] = None,
    ) -> CorrectToken:
        """Override the TOK.Number constructor to create a CorrectToken instance"""
        assert isinstance(t, str)
        ct = CorrectToken(TOK.NUMBER, t, (n, cases, genders))
        if token is not None:
            # This token is being constructed in reference to a previously
            # generated token, or a list of tokens, which might have had
            # an associated error: make sure that it is preserved
            ct.copy(token, coalesce=True)
        return ct

    @staticmethod
    def Amount(
        t: Union[Tok, str],
        iso: str,
        n: float,
        cases: Optional[List[str]] = None,
        genders: Optional[List[str]] = None,
        token: Optional[Tok] = None,
    ) -> CorrectToken:
        """Override the TOK.Amount constructor to create a CorrectToken instance"""
        assert isinstance(t, str)
        ct = CorrectToken(TOK.AMOUNT, t, (n, iso, cases, genders))
        if token is not None:
            # This token is being constructed in reference to a previously
            # generated token, or a list of tokens, which might have had
            # an associated error: make sure that it is preserved
            ct.copy(token, coalesce=True)
        return ct

    @staticmethod
    def Currency(
        t: Union[Tok, str],
        iso: str,
        cases: Optional[List[str]] = None,
        genders: Optional[List[str]] = None,
        token: Optional[CorrectToken] = None,
    ) -> CorrectToken:
        """Override the TOK.Currency constructor to create a CorrectToken instance"""
        assert isinstance(t, str)
        ct = CorrectToken(TOK.CURRENCY, t, (iso, cases, genders))
        if token is not None:
            # This token is being constructed in reference to a previously
            # generated token, or a list of tokens, which might have had
            # an associated error: make sure that it is preserved
            ct.copy(token, coalesce=True)
        return ct

    @staticmethod
    def Person(
        t: Union[Tok, str],
        m: Optional[PersonNameList] = None,
        token: Optional[Tok] = None,
    ) -> CorrectToken:
        """Override the TOK.Person constructor to create a CorrectToken instance"""
        assert isinstance(t, str)
        ct = CorrectToken(TOK.PERSON, t, m)
        if token is not None:
            # This token is being constructed in reference to a previously
            # generated token, or a list of tokens, which might have had
            # an associated error: make sure that it is preserved
            ct.copy(token)
        return ct

    @staticmethod
    def Entity(t: Union[Tok, str], token: Optional[Tok] = None) -> CorrectToken:
        """Override the TOK.Entity constructor to create a CorrectToken instance"""
        assert isinstance(t, str)
        ct = CorrectToken(TOK.ENTITY, t, None)
        if token is not None:
            # This token is being constructed in reference to a previously
            # generated token, or a list of tokens, which might have had
            # an associated error: make sure that it is preserved
            ct.copy(token)
        return ct

    @staticmethod
    def Dateabs(
        t: Union[Tok, str], y: int, m: int, d: int, token: Optional[Tok] = None
    ) -> CorrectToken:
        """Override the TOK.Dateabs constructor to create a CorrectToken instance"""
        assert isinstance(t, str)
        ct = CorrectToken(TOK.DATEABS, t, (y, m, d))
        if token is not None:
            # This token is being constructed in reference to a previously
            # generated token, or a list of tokens, which might have had
            # an associated error: make sure that it is preserved
            ct.copy(token)
        return ct

    @staticmethod
    def Daterel(
        t: Union[Tok, str], y: int, m: int, d: int, token: Optional[Tok] = None
    ) -> CorrectToken:
        """Override the TOK.Daterel constructor to create a CorrectToken instance"""
        assert isinstance(t, str)
        ct = CorrectToken(TOK.DATEREL, t, (y, m, d))
        if token is not None:
            # This token is being constructed in reference to a previously
            # generated token, or a list of tokens, which might have had
            # an associated error: make sure that it is preserved
            ct.copy(token)
        return ct

    @classmethod
    def before_composition(cls, tq: List[Tok]) -> None:
        """Overridable function to look at and eventually
        modify a token queue before it is amalgamated
        into a composite word"""
        # We roll back any spelling corrections up to the
        # last word in the token sequence
        for ix, t in enumerate(tq[0:-1]):
            if isinstance(t, CorrectToken) and t.error_code == "S004":
                # Spelling error: roll back correction
                tq[ix] = CorrectToken(
                    TOK.WORD, t.error_original, t.val, t.original, t.origin_spans
                )


class CorrectionPipeline(DefaultPipeline):

    """Override the default tokenization pipeline defined in bintokenizer.py
    in GreynirPackage, adding a correction phase"""

    # Use the Correct_TOK class to construct tokens, instead of
    # TOK (tokenizer.py) or Bin_TOK (bintokenizer.py)
    _token_ctor = cast(TokenConstructor, Correct_TOK)

    def __init__(self, text_or_gen: StringIterable, **options: Any) -> None:
        super().__init__(text_or_gen, **options)
        self._corrector: Optional[Corrector] = None
        # If only_ci is True, we only correct context-independent errors
        self._only_ci = options.pop("only_ci", False)
        # If apply_suggestions is True, we are aggressive in modifying
        # tokens with suggested corrections, i.e. not just suggesting them
        self._apply_suggestions = options.pop("apply_suggestions", False)
<<<<<<< HEAD
        # If suggestion_list is True, we get a list of suggestions from
        # the spelling suggestion module
        self._suggestion_list = options.pop("suggestion_list", False)
=======
        # Skip spelling suggestions
        self._suppress_suggestions = options.pop("suppress_suggestions", False)
>>>>>>> e372b2b2

    def correct_tokens(self, stream: TokenIterator) -> TokenIterator:
        """Add a correction pass just before BÍN annotation"""
        assert self._db is not None
        return parse_errors(stream, self._db, self._only_ci)

    def check_spelling(self, stream: TokenIterator) -> TokenIterator:
        """Attempt to resolve unknown words"""
        # Create a Corrector on the first invocation
        assert self._db is not None
        if self._corrector is None:
            self._corrector = Corrector(self._db)
        only_ci = self._only_ci
        # Shenanigans to satisfy mypy
        token_ctor = cast(TokenCtor, self._token_ctor)
        ct_stream = cast(Iterator[CorrectToken], stream)
        # Fix compound words
        ct_stream = fix_compound_words(ct_stream, self._db, token_ctor, only_ci)
        # Fix multiword error phrases
        if not only_ci:
            ct_stream = handle_multiword_errors(ct_stream, self._db, token_ctor)
        # Fix capitalization
        ct_stream = fix_capitalization(ct_stream, self._db, token_ctor, only_ci)
        # Fix single-word errors
        ct_stream = lookup_unknown_words(
<<<<<<< HEAD
            self._corrector,
            token_ctor,
            ct_stream,
            only_ci,
            self._apply_suggestions,
            self._suggestion_list,
=======
            ct_stream,
            token_ctor,
            self._corrector,
            only_ci,
            self._apply_suggestions,
            self._suppress_suggestions,
>>>>>>> e372b2b2
        )
        # Check taboo words
        if not only_ci:
            ct_stream = check_taboo_words(ct_stream)
        # Check context-independent style errors, indicated in BÍN
        ct_stream = check_style(ct_stream, self._db)
        return ct_stream

    def final_correct(self, stream: TokenIterator) -> TokenIterator:
        """Final correction pass"""
        assert self._db is not None
        # Fix capitalization of final, coalesced tokens, such
        # as numbers ('24 Milljónir') and amounts ('3 Þúsund Dollarar')
        ct_stream = cast(Iterator[CorrectToken], stream)
        token_ctor = cast(TokenCtor, self._token_ctor)
        return cast(
            TokenIterator,
            late_fix_capitalization(ct_stream, self._db, token_ctor, self._only_ci),
        )


def tokenize(text_or_gen: StringIterable, **options: Any) -> Iterator[CorrectToken]:
    """Tokenize text using the correction pipeline,
    overriding a part of the default tokenization pipeline"""
    pipeline = CorrectionPipeline(text_or_gen, **options)
    return cast(Iterator[CorrectToken], pipeline.tokenize())<|MERGE_RESOLUTION|>--- conflicted
+++ resolved
@@ -1650,11 +1650,8 @@
     corrector: Corrector,
     only_ci: bool,
     apply_suggestions: bool,
-<<<<<<< HEAD
     suggestion_list: bool,
-=======
     suppress_suggestions: bool,
->>>>>>> e372b2b2
 ) -> Iterator[CorrectToken]:
 
     """Try to identify unknown words in the token stream, for instance
@@ -2577,14 +2574,11 @@
         # If apply_suggestions is True, we are aggressive in modifying
         # tokens with suggested corrections, i.e. not just suggesting them
         self._apply_suggestions = options.pop("apply_suggestions", False)
-<<<<<<< HEAD
         # If suggestion_list is True, we get a list of suggestions from
         # the spelling suggestion module
         self._suggestion_list = options.pop("suggestion_list", False)
-=======
         # Skip spelling suggestions
         self._suppress_suggestions = options.pop("suppress_suggestions", False)
->>>>>>> e372b2b2
 
     def correct_tokens(self, stream: TokenIterator) -> TokenIterator:
         """Add a correction pass just before BÍN annotation"""
@@ -2610,21 +2604,18 @@
         ct_stream = fix_capitalization(ct_stream, self._db, token_ctor, only_ci)
         # Fix single-word errors
         ct_stream = lookup_unknown_words(
-<<<<<<< HEAD
             self._corrector,
             token_ctor,
             ct_stream,
             only_ci,
             self._apply_suggestions,
             self._suggestion_list,
-=======
             ct_stream,
             token_ctor,
             self._corrector,
             only_ci,
             self._apply_suggestions,
             self._suppress_suggestions,
->>>>>>> e372b2b2
         )
         # Check taboo words
         if not only_ci:
