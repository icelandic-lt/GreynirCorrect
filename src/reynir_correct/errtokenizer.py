--- conflicted
+++ resolved
@@ -952,13 +952,8 @@
                             CompoundError(
                                 "002",
                                 "Orðinu '{0}' var skipt upp".format(token.txt),
-<<<<<<< HEAD
                                 original=token.txt,
                                 suggest=" ".join(correct_phrase),
-=======
-                                token.txt,
-                                " ".join(correct_phrase,)
->>>>>>> 28875f84
                                 span=len(correct_phrase),
                             )
                         )
@@ -1304,19 +1299,11 @@
             t1 = token_ctor.Word(w, m, token=token)
             t1.set_error(
                 CompoundError(
-<<<<<<< HEAD
                     "002",
-                    "Orðinu {0} var skipt upp".format(token.txt),
+                    "Orðinu '{0}' var skipt upp".format(token.txt),
                     original=token.txt,
                     suggest=prefix + " og",
                     span=2,  # TODO: Should this be 1?
-=======
-                    code="002",
-                    txt="Orðinu {0} var skipt upp".format(token.txt),
-                    original=token.txt,
-                    suggest=prefix+"- og",
-                    span=2
->>>>>>> 28875f84
                 )
             )
             yield t1
