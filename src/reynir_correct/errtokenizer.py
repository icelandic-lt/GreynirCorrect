--- conflicted
+++ resolved
@@ -89,10 +89,6 @@
     Ritmyndir,
     RitmyndirDetails,
     IecNonwords,
-<<<<<<< HEAD
-=======
-    # Icesquer,
->>>>>>> 317da39e
     Settings,
 )
 from .spelling import Corrector
