"""

    Greynir: Natural language processing for Icelandic

    Sentence tree pattern matching module

    Copyright (C) 2021 Miðeind ehf.

    This software is licensed under the MIT License:

        Permission is hereby granted, free of charge, to any person
        obtaining a copy of this software and associated documentation
        files (the "Software"), to deal in the Software without restriction,
        including without limitation the rights to use, copy, modify, merge,
        publish, distribute, sublicense, and/or sell copies of the Software,
        and to permit persons to whom the Software is furnished to do so,
        subject to the following conditions:

        The above copyright notice and this permission notice shall be
        included in all copies or substantial portions of the Software.

        THE SOFTWARE IS PROVIDED "AS IS", WITHOUT WARRANTY OF ANY KIND,
        EXPRESS OR IMPLIED, INCLUDING BUT NOT LIMITED TO THE WARRANTIES OF
        MERCHANTABILITY, FITNESS FOR A PARTICULAR PURPOSE AND NONINFRINGEMENT.
        IN NO EVENT SHALL THE AUTHORS OR COPYRIGHT HOLDERS BE LIABLE FOR ANY
        CLAIM, DAMAGES OR OTHER LIABILITY, WHETHER IN AN ACTION OF CONTRACT,
        TORT OR OTHERWISE, ARISING FROM, OUT OF OR IN CONNECTION WITH THE
        SOFTWARE OR THE USE OR OTHER DEALINGS IN THE SOFTWARE.


    This module contains the PatternMatcher class, which implements
    functionality to look for questionable grammatical patterns in parse
    trees. These are typically not grammatical errors per se, but rather
    incorrect usage, e.g., attaching a wrong/uncommon preposition
    to a verb. The canonical example is "Ég leitaði af kettinum"
    ("I searched off the cat") which should very likely have been
    "Ég leitaði að kettinum" ("I searched for the cat"). The first form
    is grammatically correct but the meaning is borderline nonsensical.

"""

from typing import (
    Iterable,
    List,
    Mapping,
    Tuple,
    Set,
    FrozenSet,
    Callable,
    Dict,
    Optional,
    Union,
    cast,
)

from threading import Lock
from functools import partial
import os
import json

from islenska import Bin

from reynir import Sentence, NounPhrase
from reynir.simpletree import SimpleTree
from reynir.verbframe import VerbErrors
from reynir.matcher import ContextDict
from reynir.bintokenizer import ALL_CASES

from reynir_correct.errtokenizer import emulate_case

from .annotation import Annotation
from reynir_correct.errtokenizer import emulate_case


# The types involved in pattern processing
AnnotationFunction = Callable[["PatternMatcher", SimpleTree], None]
PatternTuple = Tuple[
    Union[str, Set[str], FrozenSet[str]], str, AnnotationFunction, Optional[ContextDict]
]

BIN = Bin()

# Variants not needed for lookup
SKIPVARS = frozenset(("op", "subj", "0", "1", "2"))


class IcelandicPlaces:

    """Wraps a dictionary of Icelandic place names with their
    associated prepositions"""

    # This is not strictly accurate as the correct prepositions
    # are based on convention, not rational rules. :/
    _SUFFIX2PREP: Mapping[str, str] = {
        "vík": "í",
        # "fjörður": "á",  # Skip this since 'í *firði' is also common
        "eyri": "á",
        "vogur": "í",
        "brekka": "í",
        "staðir": "á",
        # "höfn": "á",  # Skip this since 'í *höfn' is also common
        "eyjar": "í",
        "ey": "í",
        "nes": "á",
        "borg": "í",
    }
    _SUFFIXES = tuple(_SUFFIX2PREP.keys())

    ICELOC_PREP: Optional[Dict[str, str]] = None
    ICELOC_PREP_JSONPATH = os.path.join(
        os.path.dirname(__file__), "resources", "iceloc_prep.json"
    )

    @classmethod
    def _load_json(cls) -> None:
        """Load the place name dictionary from a JSON file into memory"""
        with open(cls.ICELOC_PREP_JSONPATH, encoding="utf-8") as f:
            cls.ICELOC_PREP = json.load(f)

    @classmethod
    def lookup_preposition(cls, place: str) -> Optional[str]:
        """Look up the correct preposition to use with a placename,
        or None if the placename is not known"""
        if cls.ICELOC_PREP is None:
            cls._load_json()
        assert cls.ICELOC_PREP is not None
        prep = cls.ICELOC_PREP.get(place)
        if prep is None and place.endswith(cls._SUFFIXES):
            # Not explicitly known: try to associate a preposition by suffix
            for suffix, prep in cls._SUFFIX2PREP.items():
                if place.endswith(suffix):
                    break
            else:
                # Should not get here
                assert False
                prep = None
        return prep

    @classmethod
    def includes(cls, place: str) -> bool:
        """Return True if the given place is found in the dictionary"""
        if cls.ICELOC_PREP is None:
            cls._load_json()
        assert cls.ICELOC_PREP is not None
        return place in cls.ICELOC_PREP


class PatternMatcher:

    """Class to match parse trees with patterns to find probable usage errors"""

    # The patterns to be matched are created when the
    # first class instance is initialized.

    # Each entry in the patterns list is a tuple of four values:

    # * Trigger lemma, which must be present in the sentence for the pattern
    #   to be applied. This is an optimization only, to save unnecessary matching.
    #   If the trigger is falsy (None, ""), it is not applied and the sentence will be
    #   checked regardless of its content.
    # * Match pattern expression, to be passed to match_pattern()
    # * Annotation function, called for each match
    # * Context dictionary to be passed to match_pattern()

    PATTERNS: List[PatternTuple] = []

    _LOCK = Lock()

    ctx_af: ContextDict = cast(ContextDict, None)
    ctx_að: ContextDict = cast(ContextDict, None)
    ctx_noun_af: ContextDict = cast(ContextDict, None)
    ctx_noun_af_obj: ContextDict = cast(ContextDict, None)
    ctx_verb_01: ContextDict = cast(ContextDict, None)
    ctx_verb_02: ContextDict = cast(ContextDict, None)
    ctx_noun_að: ContextDict = cast(ContextDict, None)
    ctx_subjsing: ContextDict = cast(ContextDict, None)
    ctx_place_names: ContextDict = cast(ContextDict, None)
    ctx_uncertain_verbs: ContextDict = cast(ContextDict, None)
    ctx_confident_verbs: ContextDict = cast(ContextDict, None)
    ctx_dir_loc: ContextDict = cast(ContextDict, None)

    def __init__(self, ann: List[Annotation], sent: Sentence) -> None:
        # Annotation list
        self._ann = ann
        # The original sentence object
        self._sent = sent
        # Token list
        self._tokens = sent.tokens
        # Terminal node list
        self._terminal_nodes = sent.terminal_nodes
        # Avoid race conditions in multi-threaded scenarios
        with self._LOCK:
            if not self.PATTERNS:
                # First instance: create the class-wide pattern list
                self.create_patterns()

    @classmethod
    def get_wordform(
        cls, word: str, lemma: str, cat: str, variants: Iterable[str]
    ) -> str:
        """Get correct wordform from BinPackage,
        given a set of variants"""
        realvars: Union[Set[str], Iterable[str]]
        if cat == "so":
            # Get rid of irrelevant variants for verbs
            realvars = set(variants) - SKIPVARS
            if "lh" not in realvars:
                realvars -= ALL_CASES
        else:
            realvars = variants
        wordforms = BIN.lookup_variants(word, cat, tuple(realvars), lemma=lemma)
        if not wordforms:
            return ""
        # Can be many possible word forms; we want the first one in most cases
        return wordforms[0].bmynd

    def wrong_preposition_af(self, match: SimpleTree) -> None:
        """Handle a match of a suspect preposition pattern"""
        # Find the offending verb phrase
        vp = match.first_match("VP > { %verb }", self.ctx_af)
        if vp is None:
            vp = match.first_match("VP >> { %verb }", self.ctx_af)
        # Find the attached prepositional phrase
        pp = match.first_match('P > { "af" }')
        # Calculate the start and end token indices, spanning both phrases
        assert vp is not None
        assert pp is not None
        pp_af = pp.first_match('"af"')
        assert pp_af is not None
        start, end = min(vp.span[0], pp.span[0]), max(vp.span[1], pp.span[1])
        text = "'{0} af' á sennilega að vera '{0} að'".format(vp.tidy_text)
        detail = (
            "Sögnin '{0}' tekur yfirleitt með sér "
            "forsetninguna 'að', ekki 'af'.".format(vp.tidy_text)
        )
        suggest = match.substituted_text(pp_af, "að")
        self._ann.append(
            Annotation(
                start=start,
                end=end,
                code="P_WRONG_PREP_AF",
                text=text,
                detail=detail,
                original=match.tidy_text,
                suggest=suggest,
            )
        )

    def wrong_preposition_að(self, match: SimpleTree) -> None:
        """Handle a match of a suspect preposition pattern"""
        # Find the offending verb phrase
        vp = match.first_match("VP > { %verb }", self.ctx_að)
        if vp is None:
            vp = match.first_match("VP >> { %verb }", self.ctx_að)
        # Find the attached prepositional phrase
        pp = match.first_match('P > { "að" }')
        # Calculate the start and end token indices, spanning both phrases
        assert vp is not None
        assert pp is not None
        pp_að = pp.first_match('"að"')
        assert pp_að is not None
        start, end = min(vp.span[0], pp.span[0]), max(vp.span[1], pp.span[1])
        text = "'{0} að' á sennilega að vera '{0} af'".format(vp.tidy_text)
        detail = (
            "Sögnin '{0}' tekur yfirleitt með sér "
            "forsetninguna 'af', ekki 'að'.".format(vp.tidy_text)
        )
        suggest = match.substituted_text(pp_að, "af")
        self._ann.append(
            Annotation(
                start=start,
                end=end,
                code="P_WRONG_PREP_AÐ",
                text=text,
                detail=detail,
                original=match.tidy_text,
                suggest=suggest,
            )
        )

    def wrong_preposition_spyrja_af(self, match: SimpleTree) -> None:
        """Handle a match of a suspect preposition pattern"""
        # Find the offending verbal phrase
        vp = match.first_match("VP > { 'spyrja' }")
        assert vp is not None
        # Find the attached prepositional/adverbial phrase
        pp = match.first_match('P > { "af" }')
        if pp is None:
            pp = match.first_match('ADVP > { "af" }')
        assert pp is not None
        # Calculate the start and end token indices, spanning both phrases
        start, end = min(vp.span[0], pp.span[0]), max(vp.span[1], pp.span[1])
        text = "Í '{0}' á 'af' sennilega að vera 'að'".format(vp.tidy_text)
        # text = "'{0} af' á sennilega að vera '{0} að'".format(vp.tidy_text)
        detail = (
            "Í samhenginu 'að spyrja að e-u' er notuð " "forsetningin 'að', ekki 'af'."
        )
        suggest = self.suggestion_complex(match, "spyrja", "af")
        self._ann.append(
            Annotation(
                start=start,
                end=end,
                code="P_WRONG_PREP_AF",
                text=text,
                detail=detail,
                original=match.tidy_text,
                suggest=suggest,
            )
        )

    def wrong_preposition_vitni_af(self, match: SimpleTree) -> None:
        """Handle a match of a suspect preposition pattern"""
        # Find the offending nominal phrase
        np = match.first_match(". >> { 'vitni' }")
        # Find the attached prepositional phrase
        pp = match.first_match('P > { "af" }')
        if pp is None:
            pp = match.first_match('ADVP > { "af" }')
        assert np is not None
        assert pp is not None
        # Calculate the start and end token indices, spanning both phrases
        start, end = min(np.span[0], pp.span[0]), max(np.span[1], pp.span[1])
        text = "'verða vitni af' á sennilega að vera 'verða vitni að'"
        detail = (
            "Í samhenginu 'verða vitni að e-u' er notuð "
            "forsetningin 'að', ekki 'af'."
        )
        suggest = self.suggestion_complex(match, "vitni", "af")
        self._ann.append(
            Annotation(
                start=start,
                end=end,
                code="P_WRONG_PREP_AF",
                text=text,
                detail=detail,
                original=match.tidy_text,
                suggest=suggest,
            )
        )

    def wrong_preposition_grin_af(self, match: SimpleTree) -> None:
        """Handle a match of a suspect preposition pattern"""
        # Find the offending verbal and nominal phrases
        vp = match.first_match("VP > { 'gera' }")
        np = match.first_match("NP >> { 'grín' }")
        # Find the attached prepositional phrase
        pp = match.first_match('P > { "af" }')
        if pp is None:
            pp = match.first_match('ADVP > { "af" }')
        assert np is not None
        assert pp is not None
        # Calculate the start and end token indices, spanning both phrases
        if vp is None:
            start, end = min(np.span[0], pp.span[0]), max(np.span[1], pp.span[1])
        else:
            start, end = (
                min(vp.span[0], np.span[0], pp.span[0]),
                max(vp.span[1], np.span[1], pp.span[1]),
            )
        text = "'gera grín af' á sennilega að vera 'gera grín að'"
        detail = (
            "Í samhenginu 'gera grín að e-u' er notuð " "forsetningin 'að', ekki 'af'."
        )
        suggest = self.suggestion_complex(match, "grín", "af")
        self._ann.append(
            Annotation(
                start=start,
                end=end,
                code="P_WRONG_PREP_AF",
                text=text,
                detail=detail,
                original=match.tidy_text,
                suggest=suggest,
            )
        )

    def wrong_preposition_leida_af(self, match: SimpleTree) -> None:
        """Handle a match of a suspect preposition pattern"""
        # Find the offending verbal and nominal phrases
        vp = match.first_match("VP > { 'leiða' }")
        np = match.first_match("NP >> { ( 'líkur'|'rök'|'rak' ) }")
        # Find the attached prepositional phrase
        pp = match.first_match('P > { "af" }')
        if pp is None:
            pp = match.first_match('ADVP > { "af" }')
        assert vp is not None
        assert np is not None
        assert pp is not None
        # Calculate the start and end token indices, spanning both phrases
        start, end = (
            min(vp.span[0], np.span[0], pp.span[0]),
            max(vp.span[1], np.span[1], pp.span[1]),
        )
        text = "'leiða {0} af' á sennilega að vera 'leiða {0} að'".format(np.tidy_text)
        detail = (
            "Í samhenginu 'leiða {0} af e-u' er notuð "
            "forsetningin 'að', ekki 'af'.".format(np.tidy_text)
        )
        suggest = self.suggestion_complex(match, "leiða", "af")
        self._ann.append(
            Annotation(
                start=start,
                end=end,
                code="P_WRONG_PREP_AF",
                text=text,
                detail=detail,
                original=match.tidy_text,
                suggest=suggest,
            )
        )

    def wrong_preposition_marka_af(self, match: SimpleTree) -> None:
        """Handle a match of a suspect preposition pattern"""
        # Find the offending verbal and nominal phrases
        vp = match.first_match("VP > { 'marka' }")
        lemma = "marka"
        if vp is None:
            vp = match.first_match("NP > { 'markaður' }")
            lemma = "markaður"
        np = match.first_match("NP >> { ( 'upphaf'|'upphafinn' ) }")
        if np is None:
            np = match.first_match("VP > { 'upphefja' }")
        # Find the attached prepositional phrase
        pp = match.first_match('P > { "af" }')
        if pp is None:
            pp = match.first_match('ADVP > { "af" }')
        assert vp is not None
        assert np is not None
        assert pp is not None
        # Calculate the start and end token indices, spanning both phrases
        start, end = (
            min(vp.span[0], np.span[0], pp.span[0]),
            max(vp.span[1], np.span[1], pp.span[1]),
        )
        text = "'marka upphaf af' á sennilega að vera 'marka upphaf að'"
        detail = (
            "Í samhenginu 'marka upphaf að e-u' er notuð "
            "forsetningin 'að', ekki 'af'."
        )
        suggest = self.suggestion_complex(match, lemma, "af")
        self._ann.append(
            Annotation(
                start=start,
                end=end,
                code="P_WRONG_PREP_AF",
                text=text,
                detail=detail,
                original=match.tidy_text,
                suggest=suggest,
            )
        )

    def wrong_preposition_leggja_af(self, match: SimpleTree) -> None:
        """Handle a match of a suspect preposition pattern"""
        # Find the offending verbal phrase
        vp = match.first_match("VP > { 'leggja' }")
        if vp is None:
            vp = match.first_match("VP >> { 'leggja' }")
        # Find the attached prepositional phrase
        pp = match.first_match('P > { "af" }')
        if pp is None:
            pp = match.first_match('ADVP > { "af" }')
        # Find the offending nominal phrase
        np = match.first_match('NP >> { "velli" }')
        assert vp is not None
        assert pp is not None
        assert np is not None
        # Calculate the start and end token indices, spanning both phrases
        start, end = (
            min(vp.span[0], pp.span[0], np.span[0]),
            max(vp.span[-1], pp.span[-1], np.span[-1]),
        )
        text = "'leggja af velli' á sennilega að vera 'leggja að velli'"
        detail = (
            "Í samhenginu 'leggja einhvern að velli' er notuð "
            "forsetningin 'að', ekki 'af'."
        )
        suggest = self.suggestion_complex(match, "leggja", "af")
        self._ann.append(
            Annotation(
                start=start,
                end=end,
                code="P_WRONG_PREP_AF",
                text=text,
                detail=detail,
                original=match.tidy_text,
                suggest=suggest,
            )
        )

    def wrong_preposition_utan_af(self, match: SimpleTree) -> None:
        """Handle a match of a suspect preposition pattern"""
        # Find the offending adverbial phrase
        advp = match.first_match("ADVP > { 'utan' }")
        if advp is None:
            advp = match.first_match("ADVP >> { 'utan' }")
        # Find the attached prepositional phrase
        pp = match.first_match('ADVP > { "af" }')
        assert advp is not None
        assert pp is not None
        # Calculate the start and end token indices, spanning both phrases
        start, end = min(advp.span[0], pp.span[0]), max(advp.span[1], pp.span[1])
        text = "'utan af' á sennilega að vera 'utan að'"
        detail = (
            "Í samhenginu 'kunna eitthvað utan að' er notuð "
            "forsetningin 'að', ekki 'af'."
        )
        suggest = self.suggestion_complex(match, "utan", "af")
        self._ann.append(
            Annotation(
                start=start,
                end=end,
                code="P_WRONG_PREP_AF",
                text=text,
                detail=detail,
                original=match.tidy_text,
                suggest=suggest,
            )
        )

    def wrong_preposition_uppvis_af(self, match: SimpleTree) -> None:
        """Handle a match of a suspect preposition pattern"""
        # Find the offending verbal phrase
        vp = match.first_match("VP >> { 'verða' }")
        # Find the attached nominal phrase
        np = match.first_match("NP >> { 'uppvís' }")
        # Find the attached prepositional phrase
        pp = match.first_match('PP > { "af" }')
        if pp is None:
            pp = match.first_match("ADVP > { 'af' }")
        assert vp is not None
        assert np is not None
        assert pp is not None
        # Calculate the start and end token indices, spanning both phrases
        start, end = (
            min(vp.span[0], np.span[0], pp.span[0]),
            max(vp.span[1], np.span[1], pp.span[1]),
        )
        text = "'uppvís af' á sennilega að vera 'uppvís að'"
        detail = (
            "Í samhenginu 'verða uppvís að einhverju' er notuð "
            "forsetningin 'að', ekki 'af'."
        )
        suggest = self.suggestion_complex(match, "uppvís", "af")
        self._ann.append(
            Annotation(
                start=start,
                end=end,
                code="P_WRONG_PREP_AF",
                text=text,
                detail=detail,
                original=match.tidy_text,
                suggest=suggest,
            )
        )

    def wrong_preposition_verða_af(self, match: SimpleTree) -> None:
        """Handle a match of a suspect preposition pattern"""
        # Find the offending verbal phrase
        vp = match.first_match("VP > { 'verða' }")
        if vp is None:
            vp = match.first_match("VP >> { 'verða' }")
        # Find the attached prepositional phrase
        pp = match.first_match("P > 'af' ")
        if pp is None:
            pp = match.first_match("ADVP > 'af' ")
        # Find the attached nominal phrase
        np = match.first_match("NP > 'ósk' ")
        if np is None:
            np = match.first_match("NP >> 'ósk' ")
        assert vp is not None
        assert pp is not None
        assert np is not None
        # Calculate the start and end token indices, spanning both phrases
        start, end = (
            min(vp.span[0], pp.span[0], np.span[0]),
            max(pp.span[1], pp.span[1], np.span[1]),
        )
        text = "'af ósk' á sennilega að vera 'að ósk'"
        detail = (
            "Í samhenginu 'að verða að ósk' er notuð " "forsetningin 'að', ekki 'af'."
        )
        suggest = self.suggestion_complex(match, "verða", "af")
        self._ann.append(
            Annotation(
                start=start,
                end=end,
                code="P_WRONG_PREP_AF",
                text=text,
                detail=detail,
                original=match.tidy_text,
                suggest=suggest,
            )
        )

    def suggestion_complex(self, match: SimpleTree, lemma: str, prep: str) -> str:
        """Find the preposition to correct for the suggestion"""
        p_ter = match.first_match(f"'{lemma}'")
        assert p_ter is not None
        # The instance of the preposition which comes right after the phrase terminal is substituted
        all_m = match.all_matches(f"@'{prep}'")
        subtree = None
        for m in all_m:
            assert m is not None
            if m.span[0] > p_ter.span[-1]:
                subtree = m
                break
        assert subtree is not None
        suggest = ""
        if prep == "að":
            suggest = match.substituted_text(subtree, "af")
        elif prep == "af":
            suggest = match.substituted_text(subtree, "að")
        assert suggest != ""  # All cases should be handled above
        return suggest

    def wrong_preposition_ahyggja_að(self, match: SimpleTree) -> None:
        """Handle a match of a suspect preposition pattern"""
        # Calculate the start and end token indices, spanning both phrases
        np = match.first_match("NP > { 'áhyggja' }")
        pp = match.first_match('PP > { "að" }')
        assert np is not None
        assert pp is not None
        start, end = min(np.span[0], pp.span[0]), max(np.span[-1], pp.span[-1])
        text = "'{0} að' á sennilega að vera '{0} af'".format(np.tidy_text)
        detail = (
            "Í samhenginu 'hafa áhyggjur af e-u' er notuð "
            "forsetningin 'af', ekki 'að'."
        )
        suggest = self.suggestion_complex(match, "áhyggja", "að")
        self._ann.append(
            Annotation(
                start=start,
                end=end,
                code="P_WRONG_PREP_AÐ",
                text=text,
                detail=detail,
                original=match.tidy_text,
                suggest=suggest,
            )
        )

    def wrong_preposition_hluti_að(self, match: SimpleTree) -> None:
        """Handle a match of a suspect preposition pattern"""
        # Calculate the start and end token indices, spanning both phrases
        np = match.first_match("NP > { 'hluti' }")
        pp = match.first_match("PP > { 'að' }")
        assert np is not None
        assert pp is not None
        start, end = min(np.span[0], pp.span[0]), max(np.span[-1], pp.span[-1])
        text = "'hluti að' á sennilega að vera 'hluti af'"
        detail = "Í samhenginu 'hluti af e-u' er notuð forsetningin 'af', ekki 'að'."
        suggest = self.suggestion_complex(match, "hluti", "að")
        self._ann.append(
            Annotation(
                start=start,
                end=end,
                code="P_WRONG_PREP_AÐ",
                text=text,
                detail=detail,
                original=match.tidy_text,
                suggest=suggest,
            )
        )

    def wrong_preposition_að_mörkum(self, match: SimpleTree) -> None:
        """Handle a match of a suspect preposition pattern"""
        # Find the offending prepositional phrase
        pp = match.first_match('PP > { "að" "mörkum" }')
        assert pp is not None
        # Calculate the start and end token indices, spanning both phrases
        start, end = pp.span
        suggest = self.suggestion_complex(match, "leggja", "að")
        text = f"'{pp.tidy_text}' á sennilega að vera '{suggest}'"
        detail = (
            "Í samhenginu 'leggja e-ð af mörkum' er notuð "
            "forsetningin 'af', ekki 'að'."
        )
        self._ann.append(
            Annotation(
                start=start,
                end=end,
                code="P_WRONG_PREP_AÐ",
                text=text,
                detail=detail,
                original=pp.tidy_text,
                suggest=suggest,
            )
        )

    def wrong_preposition_að_leiða(self, match: SimpleTree) -> None:
        """Handle a match of a suspect preposition pattern"""
        # Calculate the start and end token indices, spanning both phrases
        start, end = match.span
        pp = match.first_match("P > { 'að' }")
        assert pp is not None
        suggest = self.suggestion_complex(match, "láta", "að")
        text = f"'{match.tidy_text}' á sennilega að vera '{suggest}'"
        detail = (
            "Í samhenginu 'láta gott af sér leiða' er notuð "
            "forsetningin 'af', ekki 'að'."
        )
        self._ann.append(
            Annotation(
                start=start,
                end=end,
                code="P_WRONG_PREP_AÐ",
                text=text,
                detail=detail,
                original=match.tidy_text,
                suggest=suggest,
            )
        )

    def wrong_preposition_heiður_að(self, match: SimpleTree) -> None:
        """Handle a match of a suspect preposition pattern"""
        # Find the offending nominal phrase
        np = match.first_match("NP > { 'heiður' }")
        # Find the attached prepositional phrase
        pp = match.first_match("P > { 'að' }")
        assert np is not None
        assert pp is not None
        # Calculate the start and end token indices, spanning both phrases
        start, end = min(np.span[0], pp.span[0]), max(np.span[1], pp.span[1])
        suggest = self.suggestion_complex(match, "heiður", "að")
        text = f"'{match.tidy_text}' á sennilega að vera '{suggest}'"
        detail = (
            "Í samhenginu 'fá/hljóta heiðurinn af' er notuð "
            "forsetningin 'af', ekki 'að'."
        )
        self._ann.append(
            Annotation(
                start=start,
                end=end,
                code="P_WRONG_PREP_AÐ",
                text=text,
                detail=detail,
                original=match.tidy_text,
                suggest=suggest,
            )
        )

    def wrong_preposition_eiga_að(self, match: SimpleTree) -> None:
        """Handle a match of a suspect preposition pattern"""
        # Find the offending verb phrase
        vp = match.first_match("VP > { 'eiga' }")
        if vp is None:
            vp = match.first_match("VP >> { 'eiga' }")
        # Find the nominal object
        np = match.first_match("( NP|ADVP )")
        assert np is not None
        legal_lemmas = frozenset(("aðild", "frumkvæði", "hlut", "upptak"))
        if any(lemma in legal_lemmas for lemma in np.lemmas):
            # 'Eiga aðild/frumkvæði/hlut/upptök að e-u' is legal; do not complain
            return
        # Find the attached prepositional phrase
        pp = match.first_match('P > { "að" }')
        if pp is None:
            pp = match.first_match('PP > { "að" }')
        assert vp is not None
        assert pp is not None
        # Calculate the start and end token indices, spanning both phrases
        start, end = (
            min(vp.span[0], np.span[0], pp.span[0]),
            max(vp.span[1], np.span[1], pp.span[1]),
        )
        suggest = self.suggestion_complex(match, "eiga", "að")
        text = f"'{match.tidy_text}' á sennilega að vera '{suggest}'"
        detail = (
            f"Orðasambandið '{match.tidy_text}' tekur yfirleitt með sér "
            f"forsetninguna 'af', ekki 'að'."
        )
        self._ann.append(
            Annotation(
                start=start,
                end=end,
                code="P_WRONG_PREP_AÐ",
                text=text,
                detail=detail,
                original=match.tidy_text,
                suggest=suggest,
            )
        )

    def wrong_preposition_vera_til_að(self, match: SimpleTree) -> None:
        """Handle a match of a suspect preposition pattern"""
        start, end = match.span
        text = "'til að' á sennilega að vera 'til af'"
        detail = (
            "Orðasambandið 'vera mikið/lítið til af e-u' innifelur "
            "yfirleitt forsetninguna 'af', ekki 'að'."
        )
        suggest = ""
        if "mikill" in match.lemmas:
            suggest = self.suggestion_complex(match, "mikill", "að")
        elif "lítið" in match.lemmas:
            suggest = self.suggestion_complex(match, "lítið", "að")
        elif "lítill" in match.lemmas:
            suggest = self.suggestion_complex(match, "lítill", "að")
        elif "fullur" in match.lemmas:
            suggest = self.suggestion_complex(match, "fullur", "að")
        if suggest == "":
            return
        self._ann.append(
            Annotation(
                start=start,
                end=end,
                code="P_WRONG_PREP_AÐ",
                text=text,
                detail=detail,
                original=match.tidy_text,
                suggest=suggest,
            )
        )

    def wrong_preposition_gagn_að(self, match: SimpleTree) -> None:
        """Handle a match of a suspect preposition pattern"""
        start, end = match.span
        text = "'gagn að' á sennilega að vera 'gagn af'"
        detail = (
            "Orðasambandið 'að hafa gagn af e-u' tekur yfirleitt með sér "
            "forsetninguna 'af', ekki 'að'."
        )
        suggest = self.suggestion_complex(match, "gagn", "að")
        self._ann.append(
            Annotation(
                start=start,
                end=end,
                code="P_WRONG_PREP_AÐ",
                text=text,
                detail=detail,
                original=match.tidy_text,
                suggest=suggest,
            )
        )

    def wrong_preposition_frettir_að(self, match: SimpleTree) -> None:
        """Handle a match of a suspect preposition pattern"""
        # Find the offending preposition
        pp = match.first_match("(P | ADVP) > { 'að' }")
        if pp is None:
            return
        # Calculate the start and end token indices, spanning both phrases
        start, end = pp.span[0], pp.span[1]
        text = "'að' á sennilega að vera 'af'"
        detail = (
            "Orðasambandið 'fréttir berast af e-u' tekur yfirleitt með sér "
            "forsetninguna 'af', ekki 'að'."
        )
        suggest = self.suggestion_complex(match, "frétt", "að")
        self._ann.append(
            Annotation(
                start=start,
                end=end,
                code="P_WRONG_PREP_AÐ",
                text=text,
                detail=detail,
                original=match.tidy_text,
                suggest=suggest,
            )
        )

    def wrong_preposition_stafa_að(self, match: SimpleTree) -> None:
        """Handle a match of a suspect preposition pattern"""
        # Find the offending verbal phrase
        vp = match.first_match("VP > { 'stafa' }")
        assert vp is not None
        start, end = match.span
        suggest = self.suggestion_complex(match, "stafa", "að")
        if " að " in vp.tidy_text:
            text = "'{0}' á sennilega að vera '{1}'".format(match.tidy_text, suggest)
        else:
            text = "'{0} að' á sennilega að vera '{0} af'".format(vp.tidy_text)
        detail = (
            "Orðasambandið 'að stafa af e-u' tekur yfirleitt með sér "
            "forsetninguna 'af', ekki 'að'."
        )
        self._ann.append(
            Annotation(
                start=start,
                end=end,
                code="P_WRONG_PREP_AÐ",
                text=text,
                detail=detail,
                original=match.tidy_text,
                suggest=suggest,
            )
        )

    def wrong_preposition_ólétt_að(self, match: SimpleTree) -> None:
        """Handle a match of a suspect preposition pattern"""
        # Find the offending nominal phrase
        np = match.first_match("NP > { 'óléttur' }")
        # Find the attached prepositional phrase
        pp = match.first_match("P > { 'að' }")
        assert np is not None
        assert pp is not None
        # Calculate the start and end token indices, spanning both phrases
        start, end = min(np.span[0], pp.span[0]), max(np.span[1], pp.span[1])
        text = "'{0} að' á sennilega að vera '{0} af'".format(np.tidy_text)
        detail = (
            "Orðasambandið 'að vera ólétt/ur af e-u' tekur yfirleitt með sér "
            "forsetninguna 'af', ekki 'að'."
        )
        suggest = self.suggestion_complex(match, "óléttur", "að")
        self._ann.append(
            Annotation(
                start=start,
                end=end,
                code="P_WRONG_PREP_AÐ",
                text=text,
                detail=detail,
                original=match.tidy_text,
                suggest=suggest,
            )
        )

    def wrong_preposition_heyra_að(self, match: SimpleTree) -> None:
        """Handle a match of a suspect preposition pattern"""
        # Find the offending verbal phrase
        vp = match.first_match("VP > { 'heyra' }")
        # Find the attached prepositional phrase
        pp = match.first_match("P > { 'að' }")
        assert vp is not None
        assert pp is not None
        # Calculate the start and end token indices, spanning both phrases
        start, end = min(vp.span[0], pp.span[0]), max(vp.span[1], pp.span[1])
        suggest = self.suggestion_complex(match, "heyra", "að")
        text = "'{0}' á sennilega að vera '{1}'".format(match.tidy_text, suggest)
        detail = (
            "Orðasambandið 'að heyra af e-u' tekur yfirleitt með sér "
            "forsetninguna 'af', ekki 'að'."
        )
        self._ann.append(
            Annotation(
                start=start,
                end=end,
                code="P_WRONG_PREP_AÐ",
                text=text,
                detail=detail,
                original=match.tidy_text,
                suggest=suggest,
            )
        )

    def wrong_preposition_hafa_gaman_að(self, match: SimpleTree) -> None:
        """Handle a match of a suspect preposition pattern"""
        # Find the offending nominal phrase
        np = match.first_match("NP > { 'gaman' }")
        # Find the attached prepositional phrase
        pp = match.first_match("P > { 'að' }")
        assert np is not None
        assert pp is not None
        # Calculate the start and end token indices, spanning both phrases
        start, end = min(np.span[0], pp.span[0]), max(np.span[1], pp.span[1])
        text = "'gaman að' á sennilega að vera 'gaman af'"
        detail = (
            "Orðasambandið 'að hafa gaman af e-u' tekur yfirleitt með sér "
            "forsetninguna 'af', ekki 'að'."
        )
        suggest = self.suggestion_complex(match, "gaman", "að")
        self._ann.append(
            Annotation(
                start=start,
                end=end,
                code="P_WRONG_PREP_AÐ",
                text=text,
                detail=detail,
                original=match.tidy_text,
                suggest=suggest,
            )
        )

    def wrong_preposition_heillaður_að(self, match: SimpleTree) -> None:
        """Handle a match of a suspect preposition pattern"""
        # Calculate the start and end token indices, spanning both phrases
        start, end = match.span
        text = "'heillaður að' á sennilega að vera 'heillaður af'"
        detail = (
            "Í samhenginu 'heillaður af e-u' er notuð " "forsetningin 'af', ekki 'að'."
        )
        suggest = self.suggestion_complex(match, "heillaður", "að")
        self._ann.append(
            Annotation(
                start=start,
                end=end,
                code="P_WRONG_PREP_AÐ",
                text=text,
                detail=detail,
                original=match.tidy_text,
                suggest=suggest,
            )
        )

    def wrong_preposition_valinn_að(self, match: SimpleTree) -> None:
        """Handle a match of a suspect preposition pattern"""
        # Find the offending nominal phrase
        vp = match.first_match("VP > { 'velja' }")
        lemma = "velja"
        if vp is None:
            vp = match.first_match("NP > { 'valinn' }")
            lemma = "valinn"
        assert vp is not None
        start, end = match.span
        if " að " in vp.tidy_text:
            text = "'{0}' á sennilega að vera '{1}'".format(
                vp.tidy_text, vp.tidy_text.replace(" að ", " af ")
            )
        else:
            text = "'{0} að' á sennilega að vera '{0} af'".format(vp.tidy_text)
        detail = (
            "Orðasambandið 'að vera valin/n af e-m' tekur yfirleitt með sér "
            "forsetninguna 'af', ekki 'að'."
        )
        suggest = self.suggestion_complex(match, lemma, "að")
        self._ann.append(
            Annotation(
                start=start,
                end=end,
                code="P_WRONG_PREP_AÐ",
                text=text,
                detail=detail,
                original=match.tidy_text,
                suggest=suggest,
            )
        )

    def wrong_að_use(self, match: SimpleTree, context: ContextDict) -> None:
        """Handle a match of a suspect preposition pattern"""
        # Find the offending noun
        np = match.first_match(" %noun ", context)
        # Find the attached prepositional phrase
        pp = match.first_match("P > { 'að' }")
        assert np is not None
        assert pp is not None
        pp_að = pp.first_match('"að"')
        assert pp_að is not None
        # Calculate the start and end token indices, spanning both phrases
        start, end = min(np.span[0], pp.span[0]), max(np.span[1], pp.span[1])
        suggest = match.substituted_text(pp_að, "af")
        text = "Hér á líklega að vera forsetningin 'af' í stað 'að'."
        detail = (
            f"Í samhenginu '{match.tidy_text}' er rétt að nota "
            f"forsetninguna 'af' í stað 'að'."
        )
        self._ann.append(
            Annotation(
                start=start,
                end=end,
                code="P_WRONG_PREP_AÐ",
                text=text,
                detail=detail,
                original=match.tidy_text,
                suggest=suggest,
            )
        )

    def check_pp_with_place(self, match: SimpleTree) -> None:
        """Check whether the correct preposition is being used with a place name"""
        place = match.NP.lemma
        correct_preposition = IcelandicPlaces.lookup_preposition(place)
        if correct_preposition is None:
            # This is not a known or likely place name
            return
        preposition = match.P.lemma
        if correct_preposition == preposition:
            # Correct: return
            return
        start, end = match.span
        suggest = match.substituted_text(match.P, correct_preposition)
        text = "Rétt er að rita '{0}'".format(suggest)
        detail = (
            "Ýmist eru notaðar forsetningarnar 'í' eða 'á' með nöfnum "
            "staða, bæja og borga. Í tilviki {0:ef} er notuð forsetningin '{1}'.".format(
                NounPhrase(place), correct_preposition
            )
        )
        self._ann.append(
            Annotation(
                start=start,
                end=end,
                code="P_WRONG_PLACE_PP",
                text=text,
                detail=detail,
                original=match.tidy_text,
                suggest=suggest,
            )
        )

    def wrong_noun_with_verb(self, match: SimpleTree) -> None:
        """Wrong noun used with a verb, for instance
        'bjóða e-m birginn' instead of 'byrginn'"""
        # TODO: This code is provisional, intended as a placeholder for similar cases
        start, end = match.span
        text = "Mælt er með að rita 'bjóða e-m byrginn' í stað 'birginn'."
        detail = text
        tidy_text = match.tidy_text
        suggest = tidy_text.replace("birginn", "byrginn", 1)
        self._ann.append(
            Annotation(
                start=start,
                end=end,
                code="P_WRONG_NOUN_WITH_VERB",
                text=text,
                detail=detail,
                original="birginn",
                suggest=suggest,
            )
        )

    def wrong_verb_use(
        self,
        match: SimpleTree,
        correct_verb: str,
        context: ContextDict,
    ) -> None:
        """Annotate wrong verbs being used with nouns,
        for instance 'byði hnekki' where the verb should
        be 'bíða' -> 'biði hnekki' instead of 'bjóða'"""
        vp = match.first_match("VP > { %verb }", context)
        assert vp is not None
        verb = next(ch for ch in vp.children if ch.tcat == "so").own_lemma_mm
        np = match.first_match("NP >> { %noun }", context)
        assert np is not None
        start, end = min(vp.span[0], np.span[0]), max(vp.span[1], np.span[1])
        # noun = next(ch for ch in np.leaves if ch.tcat == "no").own_lemma
        text = "Hér á líklega að vera sögnin '{0}' í stað '{1}'.".format(
            correct_verb, verb
        )
        detail = (
            "Í samhenginu '{0}' er rétt að nota sögnina '{1}' í stað '{2}'.".format(
                match.tidy_text, correct_verb, verb
            )
        )
        suggest = ""
        self._ann.append(
            Annotation(
                start=start,
                end=end,
                code="P_WRONG_VERB_USE",
                text=text,
                detail=detail,
                original=verb,
                suggest=suggest,
            )
        )

    def wrong_af_use(self, match: SimpleTree, context: ContextDict) -> None:
        """Handle a match of a suspect preposition pattern"""
        # Find the offending nominal phrase
        np = match.first_match(" %noun ", context)
        # Find the attached prepositional phrase
        pp = match.first_match("P > { 'af' }")
        assert np is not None
        assert pp is not None
        pp_af = pp.first_match('"af"')
        assert pp_af is not None
        # Calculate the start and end token indices, spanning both phrases
        start, end = min(np.span[0], pp.span[0]), max(np.span[1], pp.span[1])
        text = "Hér á líklega að vera forsetningin 'að' í stað 'af'."
        detail = (
            "Í samhenginu '{0}' er rétt að nota forsetninguna 'að' í stað 'af'.".format(
                match.tidy_text
            )
        )
        suggest = match.substituted_text(pp_af, "að")
        self._ann.append(
            Annotation(
                start=start,
                end=end,
                code="P_WRONG_PREP_AF",
                text=text,
                detail=detail,
                original=match.tidy_text,
                suggest=suggest,
            )
        )

    def vera_að(self, match: SimpleTree) -> None:
        """'vera að' in front of verb is unneccessary"""
        # TODO don't match verbs that allow 'vera að'
        so = match.first_match("VP >> 'vera'")
        if so is None:
            return
        so = so.first_match("so")
        if so is None:
            return
        subj = match.first_match("NP-SUBJ")
        if subj is None:
            return
        works = False
        # TODO For now, only correct if the subject is a 1st or 2nd person pronoun or person name
        allowed: FrozenSet[str] = frozenset(["PERSON"])
        for x in subj.children:
            if x.is_terminal and x.kind != "PUNCTUATION":
                if x.kind in allowed:
                    works = True
                if x.cat and x.cat == "pfn":
                    if {"p1", "p2"} & frozenset(x.all_variants):
                        works = True
        if not works:
            return
        # nhm = match.first_match("TO > nhm").first_match("nhm")
        start, _ = so.span
        realso = match.first_match("IP-INF >> VP")
        if realso is None:
            return
        realso = realso.first_match("so_nh")
        if realso is None:
            return
        _, end = realso.span
        suggest = self.get_wordform(
            realso.text.lower(), realso.lemma, realso.cat, so.all_variants
        )
        if not suggest:
            return
        text = (
            f"Mælt er með að sleppa '{so.tidy_text} að' og beygja frekar sögnina "
            f"'{realso.lemma}' svo hún verði '{suggest}'."
        )
        detail = (
            f"Skýrara er að nota beina ræðu ('Ég skil þetta ekki') fremur en "
            "svokallað dvalarhorf ('Ég er ekki að skilja þetta')."
        )
        self._ann.append(
            Annotation(
                start=start,
                end=end,
                code="P_VeraAð",
                text=text,
                detail=detail,
                original="vera að",
                suggest=suggest,
            )
        )

    def dir_loc(self, match: SimpleTree) -> None:
        adv = match.first_match("( 'inn'|'út'|'upp' )")
        if adv is None:
            return
        pp = match.first_match(
            "PP > { P > { ( 'í'|'á'|'um' ) } NP > { ( no_þgf|no_þf|pfn_þgf|pfn_þf ) } }"
        )
        if pp is None:
            return
        start, end = min(adv.span[0], pp.span[0]), max(adv.span[1], pp.span[1])
        if adv.span < pp.span:
            if pp.tidy_text.startswith(adv.tidy_text):
                narrow_match = pp.tidy_text
            else:
                narrow_match = adv.tidy_text + " " + pp.tidy_text
        elif pp.span < adv.span:
            narrow_match = pp.tidy_text + " " + adv.tidy_text
        else:
            # Should not happen
            narrow_match = ""
            assert False
        correction = adv.tidy_text + "i"
        text = f"Hér á líklega að vera '{correction}' í stað '{adv.tidy_text}'"
        detail = (
            "Í samhenginu '{0}' er rétt að nota atviksorðið '{1}' í stað '{2}'.".format(
                narrow_match, correction, adv.tidy_text
            )
        )
        self._ann.append(
            Annotation(
                start=start,
                end=end,
                code="P_DIR_LOC",
                text=text,
                detail=detail,
                original=adv.tidy_text,
                suggest=correction,
            )
        )

    def dir_loc_comp(self, match: SimpleTree) -> None:
        p = match.first_match("P > ( 'inná'|'inní'|'útá'|'útí'|'uppá'|'uppí' ) ")
        if p is None:
            return
        start, end = match.span
        correction = p.tidy_text[:-1] + "i" + " " + p.tidy_text[-1]
        text = f"Hér á líklega að vera '{correction}' í stað '{p.tidy_text}'"
        detail = "Í samhenginu '{0}' er rétt að nota '{1}' í stað '{2}'.".format(
            match.tidy_text, correction, p.tidy_text
        )
        suggest = match.tidy_text.replace(p.tidy_text, correction)
        self._ann.append(
            Annotation(
                start=start,
                end=end,
                code="P_DIR_LOC",
                text=text,
                detail=detail,
                original=match.tidy_text,
                suggest=suggest,
            )
        )

    def dir_loc_ut_um(self, match: SimpleTree) -> None:
        advp = match.first_match("ADVP > { ( 'út'|'útum' ) }")
        if advp is None:
            advp = match.first_match("( 'út'|'útum' )")
        pp = match.first_match("PP > { 'um' }")
        if pp is None:
            pp = match.first_match("NP > { 'um' }")
        if advp is None:
            return
        if pp is None:
            return
        start, end = min(advp.span[0], pp.span[0]), max(advp.span[1], pp.span[1])
        if advp.tidy_text == "útum":
            correction = "úti um"
        else:
            correction = advp.tidy_text + "i"
        if pp.tidy_text.startswith(advp.tidy_text):
            context = pp.tidy_text
        else:
            if pp.span < advp.span:
                context = pp.tidy_text + " " + advp.tidy_text
            else:
                context = advp.tidy_text + " " + pp.tidy_text
        text = f"Hér á líklega að vera '{correction}' í stað '{advp.tidy_text}'"
        detail = (
            "Í samhenginu '{0}' er rétt að nota atviksorðið '{1}' í stað '{2}'.".format(
                context, correction, advp.tidy_text
            )
        )
        self._ann.append(
            Annotation(
                start=start,
                end=end,
                code="P_DIR_LOC",
                text=text,
                detail=detail,
                original=advp.tidy_text,
                suggest=correction,
            )
        )

    def dir_loc_simple(self, match: SimpleTree) -> None:
        advp = match.first_match("ADVP > { ('inn'|'út'|'niður'|'upp') }")
        assert advp is not None
        start, end = match.span
        if "niður" in match.tidy_text:
            correction = "niðri"
        else:
            correction = advp.tidy_text + "i"
        text = f"Hér á líklega að vera '{correction}' í stað '{advp.tidy_text}'"
        detail = (
            "Í samhenginu '{0}' er rétt að nota atviksorðið '{1}' í stað '{2}'.".format(
                match.tidy_text, correction, advp.tidy_text
            )
        )
        self._ann.append(
            Annotation(
                start=start,
                end=end,
                code="P_DIR_LOC",
                text=text,
                detail=detail,
                original=advp.tidy_text,
                suggest=correction,
            )
        )

    def mood_sub(self, kind: str, match: SimpleTree) -> None:
        """Subjunctive mood, present tense, is used instead of indicative
        in conditional ("COND"), purpose ("PURP"), relative ("REL")
        or temporal ("TEMP/w") subclauses"""
        vp = match.first_match("VP > so_vh")
        if vp is None:
            return
        so = vp.first_match("so")
        if so is None:
            return
        start, end = so.span
        if "þt" in so.all_variants:
            return
        variants = set(so.all_variants) - {"vh"}
        variants.add("fh")
        so_text = so.text.lower()
        suggest = self.get_wordform(so_text, so.lemma, so.cat, variants)
        if suggest == so_text:
            return
        if not suggest:
            return
        text = (
            f"Hér á líklega að nota framsöguhátt sagnarinnar '{so_text}', "
            f"þ.e. '{suggest}'."
        )
        detail = ""
        sent_kind = ""
        if kind == "COND":
            sent_kind = "skilyrðissetningum á borð við 'Z' í 'X gerir Y ef Z'"
        elif kind == "PURP":
            sent_kind = "tilgangssetningum á borð við 'Z' í 'X gerir Y til þess að Z'"
        elif kind == "TEMP/w":
            sent_kind = "tíðarsetningum á borð við 'Z' í 'X gerði Y áður en Z'"
        elif kind == "REL":
            detail = f"Í tilvísunarsetningum er aðeins framsöguháttur sagna tækur."
        else:
            assert False
        if not detail:
            detail = f"Í {sent_kind} er yfirleitt notaður framsöguháttur sagna."
        self._ann.append(
            Annotation(
                start=start,
                end=end,
                code="P_MOOD_" + kind,
                text=text,
                detail=detail,
                original=so.text,
                suggest=emulate_case(suggest, template=so.text),
            )
        )

    def mood_ind(self, kind: str, match: SimpleTree) -> None:
        """Indicative mood is used instead of subjunctive
        in concessive or purpose subclauses"""
        vp = match.first_match("VP > so_fh")
        if vp is None:
            return
        so = vp.first_match("so")
        if so is None:
            return
        start, end = so.span
        variants = set(so.all_variants) - {"fh"}
        variants.add("vh")
        so_text = so.text.lower()
        suggest = self.get_wordform(so_text, so.lemma, so.cat, variants)
        if not suggest or suggest == so_text:
            return
        text = (
            f"Hér er réttara að nota viðtengingarhátt "
            f"sagnarinnar '{so.lemma}', þ.e. '{suggest}'."
        )
        if kind == "ACK":
            detail = (
                "Í viðurkenningarsetningum á borð við 'Z' í dæminu "
                "'X gerði Y þrátt fyrir að Z' á sögnin að vera í "
                "viðtengingarhætti fremur en framsöguhætti."
            )
        elif kind == "PURP":
            detail = (
                "Í tilgangssetningum á borð við 'Z' í dæminu "
                "'X gerði Y til þess að Z' á sögnin að vera í "
                "viðtengingarhætti fremur en framsöguhætti."
            )
        else:
            assert False
        self._ann.append(
            Annotation(
                start=start,
                end=end,
                code="P_MOOD_" + kind,
                text=text,
                detail=detail,
                original=so.text,
                suggest=emulate_case(suggest, template=so.text),
            )
        )

    def doubledefinite(self, match: SimpleTree) -> None:
        """A definite noun appears with a definite pronoun,
        e.g. 'þessi maðurinn'"""
        no = match.first_match("no_gr")
        if no is None:
            return
        fn = match.first_match("fn")
        if fn is None:
            return
        comma = match.first_match('@","')
        if comma is not None:
            return
        fn_lemma = fn.lemma
        if fn_lemma not in {"sá", "þessi"}:
            return
        start, end = match.span
        suggest = no.lemma
        variants = set(no.all_variants)
        variants.discard("gr")
        variants.discard(no.cat)  # all_variants for no_ terminals includes the gender
        variants.add("nogr")
        v = BIN.lookup_variants(no.lemma, no.cat, tuple(variants))
        if not v:
            return
        suggest = v[0].bmynd.replace("-", "")
        text = (
            f"Hér ætti annaðhvort að sleppa '{fn.tidy_text}' eða "
            f"breyta '{no.tidy_text}' í '{suggest}'."
        )
        detail = (
            "Hér er notuð tvöföld ákveðni, þ.e. ábendingarfornafn á undan "
            "nafnorði með greini. Það er ekki í samræmi við viðtekinn málstaðal."
        )
        self._ann.append(
            Annotation(
                start=start,
                end=end,
                code="P_DOUBLE_DEFINITE",
                text=text,
                detail=detail,
                original=match.tidy_text,
                suggest=suggest,
            )
        )

    def plursub(self, kind: str, match: SimpleTree) -> None:
        """Subject is singular in meaning grammatically, e.g. '40.000 manns', 'meirihluti'"""
        # Check if verb is singular
        ip = match.enclosing_tag("IP")
        if ip is None:
            return
        vp = ip.first_match("VP > so_et")
        if vp is None:
            return
        so = vp.first_match("so")
        if so is None:
            return
        no = match.first_match("no_ft")
        if no is None:
            return
        start, end = so.span
        variants = set(so.all_variants) - {"et"}
        variants.add("ft")
        so_text = so.text.lower()
        suggest = self.get_wordform(so_text, so.lemma, so.cat, variants)
        if not suggest or suggest == so_text:
            return
        text = (
            f"Hér er réttara að nota fleirtölu "
            f"sagnarinnar '{so.lemma}', þ.e. '{suggest}'."
        )
        if kind == "GEN":
            nogen = match.first_match("NP-POSS > { no_ft_ef }")
            if nogen is None:
                return
            detail = f"Þrátt fyrir að eignarfallsliðurinn '{nogen.lemma}' sé eintölumerkingar er aðalnafnliðurinn '{no.lemma}' frumlagið og stjórnar tölu sagnarinnar '{so.lemma}'."
        elif kind == "QUANT":
            detail = f"Fleirtölunafnorðið '{no.lemma}' hefur eintölumerkingu en er málfræðilega fleirtala og sögnin '{so.lemma}' á því að standa í fleirtölu."
        else:
            return

        generic = frozenset(("P_NT_ÍTölu", "P_NT_FjöldiHluti"))  # TODO update list
        # This is more precise, we want to delete the more generic one
        for ann in self._ann:
            if ann.code in generic and ann.start == start and ann.end == end:
                self._ann.remove(ann)

        self._ann.append(
            Annotation(
                start=start,
                end=end,
                code="P_PLURSUB_" + kind,
                text=text,
                detail=detail,
                original=so.text,
                suggest=emulate_case(suggest, template=so.text),
            )
        )

    def singsub(self, kind: str, match: SimpleTree) -> None:
        """Subject is plural in meaning but singular grammatically, e.g. 'Hluti ferðamanna', 'tvíeykið X og Y"""
        # Check if verb is plural
        ip = match.enclosing_tag("IP")
        if ip is None:
            return
        vp = ip.first_match("VP > so_ft")
        if vp is None:
            return
        so = vp.first_match("so")
        if so is None:
            return
        no = match.first_match("no_et")
        if no is None:
            return
        start, end = so.span
        variants = set(so.all_variants) - {"ft"}
        variants.add("et")
        so_text = so.text.lower()
        suggest = self.get_wordform(so_text, so.lemma, so.cat, variants)
        if not suggest or suggest == so_text:
            return
        text = (
            f"Hér er réttara að nota eintölu "
            f"sagnarinnar '{so.lemma}', þ.e. '{suggest}'."
        )
        if kind == "GEN":
            nogen = match.first_match("NP-POSS > { no_ft_ef }")
            if nogen is None:
                return
            detail = f"Þrátt fyrir að eignarfallsliðurinn '{nogen.lemma}' sé fleirtölumerkingar er aðalnafnliðurinn '{no.lemma}' frumlagið og stjórnar tölu sagnarinnar '{so.lemma}'."
        elif kind == "QUANT":
            detail = f"Eintölunafnorðið '{no.lemma}' hefur fleirtölumerkingu en er málfræðilega eintala og sögnin '{so.lemma}' á því að standa í eintölu."
        elif kind == "AF":
            noaf = match.first_match("PP >> { no_ft_þgf }")
            if noaf is None:
                return
            detail = f"Tala sagnarinnar '{so.lemma}' stjórnast af tölu '{no.lemma}', ekki '{noaf.lemma}' í forsetningarlið."
        else:
            return

        generic = frozenset(("P_NT_ÍTölu", "P_NT_FjöldiHluti"))
        # This is more precise, we want to delete the more generic one
        for ann in self._ann:
            if ann.code in generic and ann.start == start and ann.end == end:
                self._ann.remove(ann)

        self._ann.append(
            Annotation(
                start=start,
                end=end,
                code="P_SINGSUB_" + kind,
                text=text,
                detail=detail,
                original=so.text,
                suggest=emulate_case(suggest, template=so.text),
            )
        )

    def né(self, match: SimpleTree) -> None:
        c = match.first_match("'né'")
        if c is None:
            return
        start, end = c.span[0], c.span[1]
        correction = "eða"
        text = "'né' gæti átt að vera 'eða'"
        detail = "'né' er hluti af margorða samtengingunni 'hvorki né' en getur ekki staðið eitt og sér sem aukatenging."
        self._ann.append(
            Annotation(
                start=start,
                end=end,
                code="P_NT_Né",
                text=text,
                detail=detail,
                original="né",
                suggest=correction,
            )
        )

    @classmethod
    def add_pattern(cls, p: PatternTuple) -> None:
        """Validates and adds a pattern to the class global pattern list"""
        _, pattern, _, ctx = p
        if "%" in pattern:
            assert ctx is not None, "Missing context for pattern with %macro"
        else:
            assert ctx is None, "Unnecessary context given for pattern with no %macro"
        cls.PATTERNS.append(p)

    @classmethod
    def create_patterns(cls) -> None:
        """Initialize the list of patterns and handling functions"""

        # Access the dictionary of verb+preposition attachment errors
        # from the settings (actually from the reynir settings),
        # read from config/Verbs.conf
        prep_errors = VerbErrors.PREPOSITIONS_ERRORS

        # Build a set of verbs with common af/að errors
        verbs_af: Set[str] = set()
        verbs_að: Set[str] = set()

        for verb, d in prep_errors.items():

            if "_" in verb:
                # At this point, we're not interested in composites ('birgja_sig' etc.)
                continue

            spec = d.get("af")
            if spec is not None:
                # Decipher the error specification from config/Verbs.conf
                a = spec.split(", ")
                if len(a) >= 2 and a[0] == "PP":
                    a = a[1].split()
                    if len(a) == 2 and a[0] == "/að" and a[1] == "þgf":
                        # Found a verb that has a correction from 'af' to 'að'
                        verbs_af.add(verb)
                continue

            spec = d.get("að")
            if spec is not None:
                # Decipher the error specification from config/Verbs.conf
                a = spec.split(", ")
                if len(a) >= 2 and a[0] == "PP":
                    a = a[1].split()
                    if len(a) == 2 and a[0] == "/af" and a[1] == "þgf":
                        # Found a verb that has a correction from 'að' to 'af'
                        verbs_að.add(verb)
                continue

        if verbs_af:
            # Create matching patterns with a context that catches the af/að verbs.

            # The following context dictionary defines a resolver function for the
            # '%verb' macro. This function returns True if the potentially matching
            # tree node refers to a lemma that is one of the að/af verbs, and that verb
            # does not have arguments (i.e. it doesn't have 1 or 2 arguments; it may
            # have none or 0). An example is a 'so_0_gm_fh_nt' terminal matching the
            # verb 'leita'.

            # Note that we use the own_lemma_mm property instead of own_lemma. This
            # means that the lambda condition matches middle voice stem forms,
            # such as 'dást' instead of 'dá'.
            cls.ctx_af = {
                "verb": lambda tree: (
                    tree.own_lemma_mm in verbs_af
                    and not (set(tree.variants) & {"1", "2"})
                )
            }
            # Catch sentences such as 'Jón leitaði af kettinum'
            cls.add_pattern(
                (
                    verbs_af,  # Trigger lemma for this pattern
                    'VP > { VP >> { %verb } PP >> { P > { "af" } } }',
                    cls.wrong_preposition_af,
                    cls.ctx_af,
                )
            )
            # Catch sentences such as 'Vissulega er hægt að brosa af þessu',
            # 'Friðgeir var leitandi af kettinum í allan dag'
            cls.add_pattern(
                (
                    verbs_af,  # Trigger lemma for this pattern
                    '. > { (NP-PRD | IP-INF) > { VP > { %verb } } PP >> { P > { "af" } } }',
                    cls.wrong_preposition_af,
                    cls.ctx_af,
                )
            )
            # Catch "Það sem Jón spurði ekki af...", "Jón spyr (ekki) af því."
            #    cls.add_pattern(
            #        (
            #            "spyrja",  # Trigger lemma for this pattern
            #            "IP > { VP >> { 'spyrja' } ADVP > { 'af' } }",
            #            cls.wrong_preposition_af,
            #            cls.ctx_af,
            #        )
            #    )
            cls.add_pattern(
                (
                    "spyrja",  # Trigger lemma for this pattern
                    "VP > { VP > { 'spyrja' } ADVP > { \"af\" } }",
                    cls.wrong_preposition_spyrja_af,
                    None,
                )
            )
            # Catch "Jón spyr af því."
            #    cls.add_pattern(
            #        (
            #            "spyrja",  # Trigger lemma for this pattern
            #            "IP > { VP >> { 'spyrja' } PP > { 'af' } }",
            #            cls.wrong_preposition_af,
            #            None,
            #        )
            #    )
            # Catch "...vegna þess að dýr leita af öðrum smærri dýrum."
            cls.add_pattern(
                (
                    "leita",  # Trigger lemma for this pattern
                    "VP > { PP >> { 'leita' } PP > 'af' }",
                    cls.wrong_preposition_af,
                    None,
                )
            )

            # Catch "Þetta er mesta vitleysa sem ég hef orðið vitni af", "Hún varð vitni af því þegar kúturinn sprakk"
            cls.add_pattern(
                (
                    "vitni",  # Trigger lemma for this pattern
                    "VP > { VP > { ('verða'|'vera') } NP > { \"vitni\" } ADVP > \"af\" }",
                    cls.wrong_preposition_vitni_af,
                    None,
                )
            )
            # Catch "Hún gerði grín af því.", "Þetta er mesta vitleysa sem ég hef gert grín af.", "...og gerir grín af sjálfum sér."
            cls.add_pattern(
                (
                    "grín",  # Trigger lemma for this pattern
                    # "IP",
                    "VP > { NP > { 'grín' } ( PP|ADVP ) > { \"af\" } }",
                    cls.wrong_preposition_grin_af,
                    None,
                )
            )
            # Catch "Hann leiðir (ekki) líkur af því.", "Hann hefur aldrei leitt líkur af því."
            cls.add_pattern(
                (
                    "leiða",  # Trigger lemma for this pattern
                    "VP > { VP > { 'leiða' } NP > { ('líkur' | 'rök' | 'rak') } PP > { \"af\" } }",
                    cls.wrong_preposition_leida_af,
                    None,
                )
            )
            # Catch "Tíminn markar upphaf af því."
            cls.add_pattern(
                (
                    "upphaf",  # Trigger lemma for this pattern
                    "VP > { VP > { 'marka' } NP-OBJ > { 'upphaf' PP > { 'af' } } }",
                    cls.wrong_preposition_marka_af,
                    None,
                )
            )
            # Catch "Það markar ekki upphaf af því."
            cls.add_pattern(
                (
                    frozenset(
                        ("upphafinn", "upphaf")
                    ),  # Trigger lemma for this pattern
                    "VP > { VP > { 'marka' } NP > { ('upphafinn'|'upphaf') } PP > { 'af' } }",
                    cls.wrong_preposition_marka_af,
                    None,
                )
            )
            # Catch "Það markar upphaf af því."
            cls.add_pattern(
                (
                    "upphaf",  # Trigger lemma for this pattern
                    "VP > { VP > { VP > { 'marka' } NP-SUBJ > { 'upphaf' } } PP > { 'af' } }",
                    cls.wrong_preposition_marka_af,
                    None,
                )
            )
            #    cls.add_pattern(
            #        (
            #            "upphefja",  # Trigger lemma for this pattern
            #            "IP",
            #            cls.wrong_preposition_marka_af,
            #            None,
            #        )
            #    )
            # Catch "Það hefur ekki markað upphafið af því."
            cls.add_pattern(
                (
                    "upphefja",  # Trigger lemma for this pattern
                    "VP > { NP > { 'markaður' } VP > { 'upphefja' } PP > { 'af' } }",
                    cls.wrong_preposition_marka_af,
                    None,
                )
            )
            # Catch "Jón leggur hann (ekki) af velli.", "Jón hefur (ekki) lagt hann af velli."
            cls.add_pattern(
                (
                    frozenset(
                        ("völlur", "vell", "velli")
                    ),  # Trigger lemmas for this pattern
                    'VP > { VP > { \'leggja\' } PP > { P > { "af" } NP > { "velli" } } }',
                    cls.wrong_preposition_leggja_af,
                    None,
                )
            )
            # Catch "Jón kann það (ekki) utan af."
            cls.add_pattern(
                (
                    "kunna",  # Trigger lemma for this pattern
                    "VP > { VP > { 'kunna' } ADVP > { 'utan' } ADVP > { 'af' } }",
                    cls.wrong_preposition_utan_af,
                    None,
                )
            )
            # Catch "Honum varð af ósk sinni."
            cls.add_pattern(
                (
                    "ósk",  # Trigger lemma for this pattern
                    "(S-MAIN | IP) > { VP > { 'verða' } PP > { 'af' NP > { 'ósk' } } }",
                    cls.wrong_preposition_verða_af,
                    None,
                )
            )
            # Catch "...en varð ekki af ósk sinni."
            cls.add_pattern(
                (
                    "ósk",  # Trigger lemma for this pattern
                    "IP > { VP > { VP > { 'verða' } PP > { P > { 'af' } NP > { 'ósk' } } } }",
                    cls.wrong_preposition_verða_af,
                    None,
                )
            )
            # Catch "Ég varð (ekki) uppvís af athæfinu.", "Hann hafði (ekki) orðið uppvís af því."
            cls.add_pattern(
                (
                    "uppvís",  # Trigger lemma for this pattern
                    "VP > { VP > { 'verða' } NP > { 'uppvís' } PP > { 'af' } }",
                    cls.wrong_preposition_uppvis_af,
                    None,
                )
            )

        if verbs_að:
            # Create matching patterns with a context that catches the að/af verbs.
            cls.ctx_að = {
                "verb": lambda tree: (
                    tree.own_lemma_mm in verbs_að
                    and not (set(tree.variants) & {"1", "2"})
                )
            }
            # Catch sentences such as 'Jón heillaðist að kettinum'
            cls.add_pattern(
                (
                    verbs_að,  # Trigger lemmas for this pattern
                    'VP > { VP >> { %verb } PP >> { P > { "að" } } }',
                    cls.wrong_preposition_að,
                    cls.ctx_að,
                )
            )
            # Catch sentences such as 'Vissulega er hægt að heillast að þessu'
            cls.add_pattern(
                (
                    verbs_að,  # Trigger lemma for this pattern
                    '(NP-PRD | IP-INF) > { VP > { %verb } } PP >> { P > { "að" } }',
                    cls.wrong_preposition_að,
                    cls.ctx_að,
                )
            )
            # Catch "Þetta er fallegasta kona sem ég hef orðið heillaður að"
            cls.add_pattern(
                (
                    "heilla",  # Trigger lemma for this pattern
                    "VP > { VP > [ .* ('verða' | 'vera') ] NP-PRD > [ .* 'heilla' .* ADVP > { \"að\" } ] }",
                    cls.wrong_preposition_heillaður_að,
                    None,
                )
            )
            # Catch "Ég hef lengi verið heillaður að henni."
            cls.add_pattern(
                (
                    "heilla",  # Trigger lemma for this pattern
                    "NP > { NP >> { 'heilla' } PP > { 'að' } }",
                    cls.wrong_preposition_heillaður_að,
                    None,
                )
            )
            # Catch "Ég er (ekki) hluti að heildinni.", "Við höfum öll verið hluti að heildinni."
            cls.add_pattern(
                (
                    "hluti",  # Trigger lemma for this pattern
                    "VP > { NP > { 'hluti' } PP > { \"að\" } }",
                    # "VP > { VP > { 'vera' NP-PRD > { 'hluti' } } PP > { 'að' } }",
                    cls.wrong_preposition_hluti_að,
                    None,
                )
            )
            # Catch "Þeir sögðu að ég hefði verið hluti að heildinni."
            cls.add_pattern(
                (
                    "hluti",  # Trigger lemma for this pattern
                    "NP > { 'hluti' PP > { \"að\" } }",
                    cls.wrong_preposition_hluti_að,
                    None,
                )
            )
            # Catch "Þeir sögðu að ég hefði verið hluti að heildinni."  # Two patterns to catch the same sentence due to variable parsing
            cls.add_pattern(
                (
                    "hluti",  # Trigger lemma for this pattern
                    "VP > { CP >> { 'hluti' } PP > { \"að\" } }",
                    cls.wrong_preposition_hluti_að,
                    None,
                )
            )
            # Catch "Ég hef (ekki) áhyggjur að honum.", "Ég hef áhyggjur að því að honum líði illa."
            cls.add_pattern(
                (
                    "áhyggja",  # Trigger lemma for this pattern
                    "VP > { NP > { 'áhyggja' } PP > { \"að\" } }",
                    # "VP > { VP >> { 'áhyggja' } PP > { 'að' } }",
                    cls.wrong_preposition_ahyggja_að,
                    None,
                )
            )
            # Catch "Ég hafði ekki lagt mikið að mörkum."
            cls.add_pattern(
                (
                    frozenset(("mörk", "mark")),  # Trigger lemmas for this pattern
                    'VP > { VP >> { \'leggja\' } PP > { "að" "mörkum" } }',
                    cls.wrong_preposition_að_mörkum,
                    None,
                )
            )
            # Catch "Jón hefur látið gott að sér leiða."
            # cls.add_pattern(
            #    (
            #        "leiða",  # Trigger lemma for this pattern
            #        "VP > { VP > { 'láta' } PP > { P > \"að\" } VP > { 'leiða' } }",
            #        cls.wrong_preposition_að_leiða,
            #        None,
            #    )
            # )
            # Catch "Ég lét gott að mér leiða."
            cls.add_pattern(
                (
                    "leiða",  # Trigger lemma for this pattern
                    'VP > [ .* VP > { \'láta\' } NP ("að mér"|"að þér"|"að sér") \'leiða\']',
                    cls.wrong_preposition_að_leiða,
                    None,
                )
            )
            # Catch "Ég lét (ekki) gott að mér leiða." (In case of different parse)
            cls.add_pattern(
                (
                    "leiður",  # Trigger lemma for this pattern
                    'VP > [ VP > [ .* \'láta\' .* ] NP > [ .* "gott" .* ] PP > [ "að" NP > [ ("mér"|"þér"|"sér"|"okkur") ] "leiða" ] ]',
                    cls.wrong_preposition_að_leiða,
                    None,
                )
            )
            # Catch "Hann lét (ekki) gott að sér leiða"
            cls.add_pattern(
                (
                    "leiða",  # Trigger lemma for this pattern
                    'VP > [ VP > [ .* \'láta\' .* ] .* NP > [ .* "gott" .* ] PP > [ "að" NP > [ ("mér"|"þér"|"sér"|"okkur") ] ] VP > { \'leiða\' } ]',
                    cls.wrong_preposition_að_leiða,
                    None,
                )
            )
            # Catch "...lét ég (ekki) gott að mér leiða"
            cls.add_pattern(
                (
                    "leiða",  # Trigger lemma for this pattern
                    'VP > [ VP > [ .* \'láta\' .* ] .* IP > [ NP > [ .* "gott" PP > [ "að" NP > [ ("mér"|"þér"|"sér"|"okkur") ] ] ] VP > { \'leiða\' } ] ]',
                    cls.wrong_preposition_að_leiða,
                    None,
                )
            )
            cls.add_pattern(
                (
                    frozenset(
                        ("leiða", "leiður")
                    ),  # Trigger lemma for this pattern (probably a wrong parse)
                    'VP > [ .* \'láta\' .* NP-OBJ > [ .* "gott" .* ("að mér leiða" | "að sér leiða" | "að þér leiða") ] ]',
                    cls.wrong_preposition_að_leiða,
                    None,
                )
            )
            cls.add_pattern(
                (
                    frozenset(
                        ("leiða", "leiður")
                    ),  # Trigger lemma for this pattern (probably a wrong parse)
                    'VP > { IP-INF > { "að" "láta" } NP-PRD > { "gott" } PP > [ "að" ( "mér" | "þér" | "sér" ) "leiða" ] }',
                    cls.wrong_preposition_að_leiða,
                    None,
                )
            )
            # Catch "Hún á/fær/hlýtur (ekki) heiðurinn að þessu.", "Hún hafði (ekki) fengið/hlotið heiðurinn að þessu." ÞA: Including 'eiga' here causes double annotation
            cls.add_pattern(
                (
                    "heiður",  # Trigger lemma for this pattern
                    (
                        "( "
                        "VP > [ VP-AUX? .* VP > { ( 'fá'|'hljóta' ) } .* NP-OBJ > { 'heiður' PP > { P > { 'að' } NP } } ] "
                        "| "
                        "VP > [ VP-AUX? .* VP > { ( 'fá'|'hljóta' ) } .* NP-OBJ > { 'heiður' } PP > { P > { 'að' } NP } ] "
                        ") "
                    ),
                    cls.wrong_preposition_heiður_að,
                    None,
                )
            )
            # Catch "Hún á (ekki) mikið/fullt/helling/gommu... að börnum."
            cls.add_pattern(
                (
                    "eiga",  # Trigger lemma for this pattern
                    (
                        "( "
                        "VP > [ VP-AUX? .* VP > { 'eiga' } .* NP-OBJ PP > { P > { 'að' } NP } ] "
                        "| "
                        "VP > [ VP-AUX? .* VP > { 'eiga' } .* NP-OBJ > { PP > { P > { 'að' } NP } } ] "
                        ") "
                    ),
                    cls.wrong_preposition_eiga_að,
                    None,
                )
            )
            # Catch "Hún á (ekki) lítið að börnum."
            cls.add_pattern(
                (
                    "eiga",  # Trigger lemma for this pattern
                    "VP > { VP > { 'eiga' } ADVP > { 'lítið' } PP > { P > { 'að' } NP } }",
                    cls.wrong_preposition_eiga_að,
                    None,
                )
            )
            # Catch "Það er (ekki) til mikið að þessu."
            cls.add_pattern(
                (
                    "vera",  # Trigger lemma for this pattern
                    "VP > { VP > { 'vera' } NP > { NP >> { 'til' } PP > { 'að' } } }",
                    cls.wrong_preposition_vera_til_að,
                    None,
                )
            )
            # Catch "Mikið er til að þessu."
            cls.add_pattern(
                (
                    "vera",  # Trigger lemma for this pattern
                    "( S|VP ) > { NP VP > { 'vera' } ADVP > { 'til' } PP > { 'að' } }",
                    cls.wrong_preposition_vera_til_að,
                    None,
                )
            )
            # Catch "Ekki er mikið til að þessu."
            cls.add_pattern(
                (
                    "vera",  # Trigger lemma for this pattern
                    "VP > { VP > { 'vera' } ADVP > { 'til' } PP > { 'að' } }",
                    cls.wrong_preposition_vera_til_að,
                    None,
                )
            )
            # Catch "Hún hefur (ekki) gagn að þessu.", "Hún hefur (ekki) haft gagn að þessu."
            cls.add_pattern(
                (
                    "gagn",  # Trigger lemma for this pattern
                    "VP > { NP > { 'gagn' } PP > { \"að\" } }",
                    cls.wrong_preposition_gagn_að,
                    None,
                )
            )
            # Catch "Hvaða gagn hef ég að þessu?"
            cls.add_pattern(
                (
                    "gagn",  # Trigger lemma for this pattern
                    "S > { NP > { 'gagn' } IP > { VP > { VP > { 'hafa' } PP > { 'að' } } } }",
                    cls.wrong_preposition_gagn_að,
                    None,
                )
            )
            # Catch "Fréttir bárust (ekki) að slysinu."
            cls.add_pattern(
                (
                    "frétt",  # Trigger lemma for this pattern
                    "( IP|VP ) > { NP > { 'frétt' } VP > { PP > { P > { 'að' } } } }",
                    cls.wrong_preposition_frettir_að,
                    None,
                )
            )
            # Catch "Það bárust (ekki) fréttir að slysinu."
            cls.add_pattern(
                (
                    "frétt",  # Trigger lemma for this pattern
                    "NP > { 'frétt' PP > { P > { 'að' } } }",
                    cls.wrong_preposition_frettir_að,
                    None,
                )
            )
            # Catch "Hætta stafar (ekki) að þessu.", "Hætta hefur (ekki) stafað að þessu."
            cls.add_pattern(
                (
                    "stafa",  # Trigger lemma for this pattern
                    "VP > { VP >> { 'stafa' } ( PP|ADVP ) > { 'að' } }",
                    cls.wrong_preposition_stafa_að,
                    None,
                )
            )
            # Catch "Hún er (ekki) ólétt að sínu þriðja barni.", "Hún hefur (ekki) verið ólétt að sínu þriðja barni."
            cls.add_pattern(
                (
                    "óléttur",  # Trigger lemma for this pattern
                    "VP > { NP > { 'óléttur' } PP > { 'að' } }",
                    cls.wrong_preposition_ólétt_að,
                    None,
                )
            )
            # Catch "Hún heyrði að lausa starfinu.", "Hún hefur (ekki) heyrt að lausa starfinu."
            cls.add_pattern(
                (
                    "heyra",  # Trigger lemma for this pattern
                    "( "
                    "VP > { VP >> { 'heyra' } PP > { 'að' } }"
                    "| "
                    "VP > [ VP > { 'heyra' } .* NP > { PP > { 'að' } } .* ]"
                    ") ",
                    cls.wrong_preposition_heyra_að,
                    None,
                )
            )
            # Catch "Ég hef (ekki) gaman að henni.", "Ég hef aldrei haft gaman að henni."
            cls.add_pattern(
                (
                    "gaman",  # Trigger lemma for this pattern
                    "( "
                    "VP > { VP > { 'hafa' } NP > { 'gaman' } PP > { 'að' } }"
                    "| "
                    "VP > [ .* VP > { 'hafa' } .* NP > { 'gaman' PP > { 'að' } } .* ]"
                    ")",
                    cls.wrong_preposition_hafa_gaman_að,
                    None,
                )
            )
            # Catch "Ég var valinn að henni.", "Ég hafði (ekki) verið valinn að henni."
            cls.add_pattern(
                (
                    "velja",  # Trigger lemma for this pattern
                    "VP > { VP > { 'velja' } PP > { 'að' } }",
                    # "NP-PRD > { NP-PRD > { 'velja' } PP > { 'að' } }",
                    cls.wrong_preposition_valinn_að,
                    None,
                )
            )
            # Catch "Ég var ekki valinn að henni.", "Þau voru sérstaklega valin að stjórninni."
            cls.add_pattern(
                (
                    "valinn",  # Trigger lemma for this pattern
                    "VP > { NP > { 'valinn' } PP > { 'að' } }",
                    cls.wrong_preposition_valinn_að,
                    None,
                )
            )

        # Verbs used wrongly with particular nouns
        def wrong_noun(nouns: FrozenSet[str], tree: SimpleTree) -> bool:
            """Context matching function for the %noun macro in combinations
            of verbs and their noun objects"""
            lemma = tree.own_lemma
            if not lemma:
                # The passed-in tree node is probably not a terminal
                return False
            try:
                case = (set(tree.variants) & ALL_CASES).pop()
            except KeyError:
                return False
            return (lemma + "_" + case) in nouns

<<<<<<< HEAD
        NOUNS_01: FrozenSet[str] = frozenset(
            [
                "ósigur_þf",
                "hnekkir_þf",
                "álitshnekkir_þf",
                "afhroð_þf",
                "bani_þf",
                "færi_ef",
                "boð_ef",
                "átekt_ef",
            ]
        )
=======
        NOUNS_01 = frozenset((
            "ósigur_þf",
            "hnekkir_þf",
            "álitshnekkir_þf",
            "afhroð_þf",
            "bani_þf",
            "færi_ef",
            "boð_ef",
            "átekt_ef",
        ))
>>>>>>> 317da39e
        # The macro %verb expands to "@'bjóða'" which matches terminals
        # whose corresponding token has a meaning with the 'bjóða' lemma.
        # The macro %noun is resolved by calling the function wrong_noun()
        # with the potentially matching tree node as an argument.
        cls.ctx_verb_01 = {"verb": "@'bjóða'", "noun": partial(wrong_noun, NOUNS_01)}
        cls.add_pattern(
            (
                "bjóða",  # Trigger lemma for this pattern
                "VP > { VP > { %verb } NP-OBJ >> { %noun } }",
                lambda self, match: self.wrong_verb_use(
                    match,
                    "bíða",
                    cls.ctx_verb_01,
                ),
                cls.ctx_verb_01,
            )
        )

<<<<<<< HEAD
        NOUNS_02: FrozenSet[str] = frozenset(["haus_þgf", "þvottur_þgf"])
=======
        NOUNS_02 = frozenset(("haus_þgf", "þvottur_þgf"))
>>>>>>> 317da39e
        cls.ctx_verb_02 = {"verb": "@'hegna'", "noun": partial(wrong_noun, NOUNS_02)}
        cls.add_pattern(
            (
                "hegna",  # Trigger lemma for this pattern
                "VP > { VP > { %verb } NP-OBJ >> { %noun } }",
                lambda self, match: self.wrong_verb_use(
                    match,
                    "hengja",
                    cls.ctx_verb_02,
                ),
                cls.ctx_verb_02,
            )
        )

        # 'af' incorrectly used with particular nouns
        def wrong_noun_af(nouns: FrozenSet[str], tree: SimpleTree) -> bool:
            """Context matching function for the %noun macro in combination
            with 'af'"""
            lemma = tree.own_lemma
            if not lemma:
                # The passed-in tree node is probably not a terminal
                return False
            try:
                case = (set(tree.variants) & {"nf", "þf", "þgf", "ef"}).pop()
            except KeyError:
                return False
            return (lemma + "_" + case) in nouns

        NOUNS_AF: FrozenSet[str] = frozenset(
            ("beiðni_þgf", "siður_þgf", "tilefni_þgf", "fyrirmynd_þgf")
        )
        # The macro %noun is resolved by calling the function wrong_noun_af()
        # with the potentially matching tree node as an argument.
        cls.ctx_noun_af = {"noun": partial(wrong_noun_af, NOUNS_AF)}
        af_lemmas = set(n.split("_")[0] for n in NOUNS_AF)
        cls.add_pattern(
            (
                af_lemmas,  # Trigger lemmas for this pattern
                "PP > { P > { 'af' } NP > { %noun } }",
                lambda self, match: self.wrong_af_use(match, cls.ctx_noun_af),
                cls.ctx_noun_af,
            )
        )

<<<<<<< HEAD
        NOUNS_AF_OBJ: FrozenSet[str] = frozenset(
            [
                "aðgangur_þf",
                "aðgangur_nf",
                "drag_nf",
                "drag_þf",
                "grunnur_nf",
                "grunnur_þf",
                "hugmynd_nf",
                "hugmynd_þf",
                "leit_nf",
                "leit_þf",
                "dauðaleit_nf",
                "dauðaleit_þf",
                "lykill_nf",
                "lykill_þf",
                "uppskrift_nf",
                "uppskrift_þf",
                # "grín_þf"
            ]
        )
=======
        NOUNS_AF_OBJ = frozenset((
            "aðgangur_þf",
            "aðgangur_nf",
            "drag_nf",
            "drag_þf",
            "grunnur_nf",
            "grunnur_þf",
            "hugmynd_nf",
            "hugmynd_þf",
            "leit_nf",
            "leit_þf",
            "dauðaleit_nf",
            "dauðaleit_þf",
            "lykill_nf",
            "lykill_þf",
            "uppskrift_nf",
            "uppskrift_þf",
            # "grín_þf"
        ))
>>>>>>> 317da39e
        # The macro %noun is resolved by calling the function wrong_noun_af()
        # with the potentially matching tree node as an argument.
        cls.ctx_noun_af_obj = {"noun": partial(wrong_noun_af, NOUNS_AF_OBJ)}
        af_lemmas = set(n.split("_")[0] for n in NOUNS_AF_OBJ)
        cls.add_pattern(
            (
                af_lemmas,  # Trigger lemmas for this pattern
                "NP > { %noun PP > { P > { 'af' } } }",
                lambda self, match: self.wrong_af_use(match, cls.ctx_noun_af_obj),
                cls.ctx_noun_af_obj,
            )
        )
        cls.add_pattern(
            (
                af_lemmas,  # Trigger lemmas for this pattern
                "VP > { VP >> { %noun } PP > { P > { 'af' } } }",
                lambda self, match: self.wrong_af_use(match, cls.ctx_noun_af_obj),
                cls.ctx_noun_af_obj,
            )
        )
        cls.add_pattern(
            (
                af_lemmas,  # Trigger lemmas for this pattern
                "VP > { PP > { NP > %noun } PP > { 'af' } }",
                lambda self, match: self.wrong_af_use(match, cls.ctx_noun_af_obj),
                cls.ctx_noun_af_obj,
            )
        )

        def wrong_noun_að(nouns: Set[str], tree: SimpleTree) -> bool:
            """Context matching function for the %noun macro in combination
            with 'að'"""
            lemma = tree.own_lemma
            if not lemma:
                # The passed-in tree node is probably not a terminal
                return False
            try:
                case = (set(tree.variants) & {"nf", "þf", "þgf", "ef"}).pop()
            except KeyError:
                return False
            return (lemma + "_" + case) in nouns

        NOUNS_AÐ: Set[str] = {
            "tag_þgf",
            "togi_þgf",
            "kraftur_þgf",
            "hálfa_þgf",
            "hálfur_þgf",
        }
        # The macro %noun is resolved by calling the function wrong_noun_að()
        # with the potentially matching tree node as an argument.
        cls.ctx_noun_að = {"noun": partial(wrong_noun_að, NOUNS_AÐ)}
        að_lemmas = set(n.split("_")[0] for n in NOUNS_AÐ)
        cls.add_pattern(
            (
                að_lemmas,  # Trigger lemma for this pattern
                "PP > { P > { 'að' } NP > { %noun } }",
                lambda self, match: self.wrong_að_use(match, cls.ctx_noun_að),
                cls.ctx_noun_að,
            )
        )

        def maybe_place(tree: SimpleTree) -> bool:
            """Context matching function for the %maybe_place macro.
            Returns True if the associated lemma is an uppercase
            word that might be a place name."""
            lemma = tree.lemma
            return lemma[0].isupper() if lemma else False

        # Check prepositions used with place names
        cls.ctx_place_names = {"maybe_place": maybe_place}
        cls.add_pattern(
            (
                frozenset(("á", "í")),  # Trigger lemmas for this pattern
                "PP > { P > ('á' | 'í') NP > %maybe_place }",
                lambda self, match: self.check_pp_with_place(match),
                cls.ctx_place_names,
            )
        )
        # Check use of 'bjóða e-m birginn' instead of 'bjóða e-m byrginn'
        # !!! TODO: This is a provisional placeholder for similar cases
        cls.add_pattern(
            (
                "birgir",  # Trigger lemma for this pattern
                "VP > [ VP > { 'bjóða' } .* NP-IOBJ .* NP-OBJ > { \"birginn\" } ]",
                cls.wrong_noun_with_verb,
                None,
            )
        )
        # Check use of "vera að" instead of a simple verb
        cls.add_pattern(
            (
                "vera",  # Trigger lemma for this pattern
                "IP > {VP > [VP > { @'vera' } (ADVP|NP-SUBJ)? IP-INF > {TO > nhm}]}",
                lambda self, match: self.vera_að(match),
                None,
            )
        )

        # Check mood in subclauses

        # Concessive clause - viðurkenningarsetning
        cls.add_pattern(
            (
                frozenset(
                    ("þrátt fyrir", "þrátt", "þó", "þótt")
                ),  # Trigger lemmas for this pattern
                "CP-ADV-ACK > { IP >> {VP > so_fh} }",
                lambda self, match: self.mood_ind("ACK", match),
                None,
            )
        )
        # Relative clause - tilvísunarsetning
        cls.add_pattern(
            (
                frozenset(("sem", "er")),  # Trigger lemmas for this pattern
                "CP-REL > { IP >> {VP > so_vh} }",
                lambda self, match: self.mood_sub("REL", match),
                None,
            )
        )
        # Temporal clause - tíðarsetning
        cls.add_pattern(
            (
                frozenset(
                    ("áður", "eftir", "þangað", "þegar")
                ),  # Trigger lemmas for this pattern
                "CP-ADV-TEMP > { IP >> {VP > so_vh} }",
                lambda self, match: self.mood_sub("TEMP/w", match),
                None,
            )
        )
        # Conditional clause - skilyrðissetning
        cls.add_pattern(
            (
                frozenset(("ef", "svo")),  # Trigger lemmas for this pattern
                "CP-ADV-COND > { IP >> {VP > so_vh} }",
                lambda self, match: self.mood_sub("COND", match),
                None,
            )
        )
        # Purpose clause - tilgangssetning
        cls.add_pattern(
            (
                frozenset(("til", "svo")),  # Trigger lemmas for this pattern
                "CP-ADV-PURP > { IP >> {VP > so_fh} }",
                lambda self, match: self.mood_ind("PURP", match),
                None,
            )
        )
        # Article errors; demonstrative pronouns and nouns with an article
        cls.add_pattern(
            (
                frozenset(("sá", "þessi")),  # Trigger lemmas for this pattern
                "NP > [.* fn .* no_gr]",
                lambda self, match: self.doubledefinite(match),
                None,
            )
        )

        # Check errors in dir4loc
        def dir4loc(verbs: FrozenSet[str], tree: SimpleTree) -> bool:
            """Context matching function for the %noun macro in combination
            with 'að'"""
            lemma = tree.own_lemma
            if not lemma:
                # The passed-in tree node is probably not a terminal
                return False
            return lemma in verbs

        VERBS = frozenset(("safna", "kaupa", "læsa", "geyma"))
        # The macro %verb is resolved by calling the function dir4loc()
        # with the potentially matching tree node as an argument.
        cls.ctx_dir_loc = {"verb": partial(dir4loc, VERBS)}
        cls.add_pattern(
            (
                "út",  # Trigger lemma for this pattern
                "VP > { VP > { %verb } NP > { PP > { ADVP > { 'út' } P > { 'í' } NP > { 'búð' } } } }",
                lambda self, match: self.dir_loc(match),
                cls.ctx_dir_loc,
            )
        )
        cls.add_pattern(
            (
                "inn",  # Trigger lemma for this pattern
                "VP > { VP > { %verb } ADVP > { 'saman' } PP > { ADVP > { 'inn' } P > { 'í' } NP } }",
                lambda self, match: self.dir_loc(match),
                cls.ctx_dir_loc,
            )
        )
        cls.add_pattern(
            (
                "inn",  # Trigger lemma for this pattern
                "VP > { VP > { %verb } NP > { PP > { ADVP > { 'inn' } } } }",
                lambda self, match: self.dir_loc(match),
                cls.ctx_dir_loc,
            )
        )
        cls.add_pattern(
            (
                "inn",  # Trigger lemma for this pattern
                "VP > { VP > { %verb } ADVP > { 'inn' } }",
                lambda self, match: self.dir_loc(match),
                cls.ctx_dir_loc,
            )
        )

        cls.add_pattern(
            (
                "út",  # Trigger lemma for this pattern
                "( PP|VP|IP ) > [ .* ADVP > { 'út' } PP > [ P > { ( 'í'|'á'|'um' ) } NP > ( no_þgf|pfn_þgf ) ] ]",
                lambda self, match: self.dir_loc(match),
                None,
            )
        )
        cls.add_pattern(
            (
                "út",  # Trigger lemma for this pattern
                "( PP|VP|IP ) > [ .* VP > { 'hafa' } .* ADVP > { 'út' } PP > [ P > { ( 'í'|'á'|'um' ) } NP > ( no_þgf|pfn_þgf ) ] ]",
                lambda self, match: self.dir_loc(match),
                None,
            )
        )
        cls.add_pattern(
            (
                "út",  # Trigger lemma for this pattern
                "NP > [ ( no_nf|pfn_nf ) PP > [ ADVP > { 'út' } PP > [ P > { ( 'í'|'á'|'um' ) } NP > ( no_þgf|pfn_þgf ) ] ] ]",
                lambda self, match: self.dir_loc(match),
                None,
            )
        )
        cls.add_pattern(
            (
                "út",  # Trigger lemma for this pattern
                "( IP|NP|VP ) > { IP >> [ .* ADVP > { 'út' } ] PP > [ P > { ( 'í'|'á'|'um' ) } NP > ( no_þgf|pfn_þgf ) ] }",
                lambda self, match: self.dir_loc(match),
                None,
            )
        )
        cls.add_pattern(
            (
                "út",  # Trigger lemma for this pattern
                "VP > [ .* VP > { VP > [ 'vera' ] IP >> { ADVP > [ 'út' ] } } .* PP > [ P > [ 'á' ] NP > { ( no_þgf|pfn_þgf ) } ] .* ]",
                lambda self, match: self.dir_loc(match),
                None,
            )
        )
        cls.add_pattern(
            (
                "út",  # Trigger lemma for this pattern
                "VP > [ VP > [ 'gera' ] NP > [ .* PP > { ADVP > { 'út' } P > [ 'í' ] NP } ] ]",
                lambda self, match: self.dir_loc(match),
                None,
            )
        )
        cls.add_pattern(
            (
                "útá",  # Trigger lemma for this pattern
                "PP > { P > { 'útá' } NP > { ( no_þgf|pfn_þgf ) } }",
                lambda self, match: self.dir_loc_comp(match),
                None,
            )
        )
        cls.add_pattern(
            (
                "útí",  # Trigger lemma for this pattern
                "PP > { P > { 'útí' } NP > { ( no_þgf|pfn_þgf ) } }",
                lambda self, match: self.dir_loc_comp(match),
                None,
            )
        )
        cls.add_pattern(
            (
                "inn",  # Trigger lemma for this pattern
                "( PP|VP|IP ) > [ .* ADVP > { 'inn' } PP > { P > { ( 'í'|'á' ) } NP > { ( no_þgf|pfn_þgf ) } } .* ]",
                #    "( PP|VP|IP ) > [ .* ADVP > { 'inn' } .* PP > { P > { ( 'í'|'á' ) } NP > { ( no_þgf|pfn_þgf ) } } .* ]",
                lambda self, match: self.dir_loc(match),
                None,
            )
        )
        cls.add_pattern(
            (
                "inn",  # Trigger lemma for this pattern
                "( IP|NP|VP ) > { IP >> [ .* ADVP > { 'inn' } ] PP > [ P > { ( 'í'|'á' ) } NP > ( no_þgf|pfn_þgf ) ] }",
                lambda self, match: self.dir_loc(match),
                None,
            )
        )
        cls.add_pattern(
            (
                "inn",  # Trigger lemma for this pattern
                "NP > { IP >> { VP > { 'vera' } ADVP > { 'inn' } } PP > [ P > { ( 'í'|'á' ) } NP > ( no_þgf|pfn_þgf ) ] }",
                lambda self, match: self.dir_loc(match),
                None,
            )
        )
        cls.add_pattern(
            (
                "inn",  # Trigger lemma for this pattern
                "VP > { VP > { 'verða' } ADVP > { 'inn' } PP > [ P > { ( 'í'|'á' ) } NP > ( no_þgf|pfn_þgf ) ] }",
                lambda self, match: self.dir_loc(match),
                None,
            )
        )
        cls.add_pattern(
            (
                "geyma",  # Trigger lemma for this pattern
                "VP > { VP > { 'geyma' } ADVP > { 'inn' } PP }",
                lambda self, match: self.dir_loc(match),
                None,
            )
        )
        cls.add_pattern(
            (
                "inná",  # Trigger lemma for this pattern
                "PP > { P > { 'inná' } NP > { ( no_þgf|pfn_þgf ) } }",
                lambda self, match: self.dir_loc_comp(match),
                None,
            )
        )
        cls.add_pattern(
            (
                "inní",  # Trigger lemma for this pattern
                "VP > { VP > [ .* ] NP > { PP > { P > { 'inní' } NP > { ( no_þgf|pfn_þgf ) } } } }",
                # "PP > { P > { 'inní' } NP > { ( no_þgf|pfn_þgf ) } }",
                lambda self, match: self.dir_loc_comp(match),
                None,
            )
        )
        cls.add_pattern(
            (
                "inn",  # Trigger lemma for this pattern
                "VP > [ VP > { ( 'verða'|'vera' ) } .* ADVP > { 'inn' } PP > { P > { 'á' } } ]",
                lambda self, match: self.dir_loc(match),
                None,
            )
        )
        cls.add_pattern(
            (
                "inn",  # Trigger lemma for this pattern
                "VP > [ VP > { 'vera' } .* ADVP > { 'inn' } PP > { P > { 'í' } } ]",
                lambda self, match: self.dir_loc(match),
                None,
            )
        )
        # Catches "Ég hef upp á honum."
        cls.add_pattern(
            (
                "upp",  # Trigger lemma for this pattern
                "( PP|VP|IP ) > [ VP > { ('standa'|'hafa') } .* ADVP > { 'upp' } PP > { P > { ( 'í'|'á' ) } NP > { ( no_þgf|pfn_þgf ) } } ]",
                lambda self, match: self.dir_loc(match),
                None,
            )
        )
        # Catches "Það liggur í augum upp."
        cls.add_pattern(
            (
                "auga",  # Trigger lemma for this pattern
                "VP > [ VP > [ 'liggja' ] PP > [ P > { ( 'í'|'á' ) } NP > { 'auga' } ] ADVP > [ 'upp' ] ]",
                lambda self, match: self.dir_loc(match),
                None,
            )
        )
        cls.add_pattern(
            (
                "teningur",  # Trigger lemma for this pattern
                "PP > [ .* ADVP > { 'upp' } PP > { P > { ( 'í'|'á' ) } NP > { 'teningur' } } ]",
                lambda self, match: self.dir_loc(match),
                None,
            )
        )
        cls.add_pattern(
            (
                "upp",  # Trigger lemma for this pattern
                "( IP|NP|VP ) > [ IP >> { ADVP > { 'upp' } } PP > [ P > { ( 'í'|'á' ) } NP > ( no_þgf|pfn_þgf ) ] ]",
                lambda self, match: self.dir_loc(match),
                None,
            )
        )

        cls.add_pattern(
            (
                "upp",  # Trigger lemma for this pattern
                "VP > [ VP >> { VP > { VP > { 'hafa' } ADVP > { 'upp' } } } PP > [ P > { ( 'í'|'á' ) } NP > ( no_þgf|pfn_þgf ) ] .* ]",
                lambda self, match: self.dir_loc(match),
                None,
            )
        )
        cls.add_pattern(
            (
                "uppá",  # Trigger lemma for this pattern
                "VP > { VP > { 'taka' } NP > { PP > { P > { 'uppá' } NP > { ( no_þgf|pfn_þgf|no_þf|pfn_þf ) } } } }",
                lambda self, match: self.dir_loc_comp(match),
                None,
            )
        )
        cls.add_pattern(
            (
                "uppí",  # Trigger lemma for this pattern
                "PP > { P > { 'uppí' } NP > { ( no_þgf|pfn_þgf ) } }",
                lambda self, match: self.dir_loc_comp(match),
                None,
            )
        )
        cls.add_pattern(
            (
                "uppí",  # Trigger lemma for this pattern
                "VP > { VP > { 'vera' } PP > { P > { 'uppí' } NP > { ( no_þf|pfn_þf ) } } }",
                lambda self, match: self.dir_loc_comp(match),
                None,
            )
        )
        cls.add_pattern(
            (
                "niður",  # Trigger lemma for this pattern
                "( PP|VP|IP ) > [ .* ADVP > { 'niður' } PP > { P > { ( 'í'|'á' ) } NP > ( no_þgf|pfn_þgf ) } ]",
                lambda self, match: self.dir_loc_simple(match),
                None,
            )
        )
        cls.add_pattern(
            (
                "niður",  # Trigger lemma for this pattern
                "VP > [ VP > { 'vera' } .* PP > { ADVP > { 'niður' } P > { 'í' } NP } ]",
                lambda self, match: self.dir_loc_simple(match),
                None,
            )
        )
        cls.add_pattern(
            (
                "verða",  # Trigger lemma for this pattern
                "VP > { VP > { 'verða' } NP > { ( pfn_þgf|abfn_þgf ) } NP > { 'út' 'um' } }",
                lambda self, match: self.dir_loc_ut_um(match),
                None,
            )
        )
        cls.add_pattern(
            (
                "standa",  # Trigger lemma for this pattern
                "IP > { ADVP > { 'upp' } VP > { VP > { 'vera' } NP > { 'standa' } } }",
                lambda self, match: self.dir_loc_simple(match),
                None,
            )
        )
        cls.add_pattern(
            (
                "út",  # Trigger lemma for this pattern
                "VP > { VP > [ 'vera' ] NP > { PP > { ADVP > { 'út' } PP > { P > { 'um' } NP } } } }",
                lambda self, match: self.dir_loc_simple(match),
                None,
            )
        )
        cls.add_pattern(
            (
                "út",  # Trigger lemma for this pattern
                "VP > { VP > [ 'vera' ] NP > [ .* PP > { ADVP > { 'út' } PP > { P > { 'um' } NP } } ] }",
                lambda self, match: self.dir_loc_ut_um(match),
                None,
            )
        )
        cls.add_pattern(
            (
                "út",  # Trigger lemma for this pattern
                "VP > { VP PP >> { NP > { PP > { ADVP > { 'út' } PP > { P > { 'um' } NP } } } } }",
                lambda self, match: self.dir_loc_ut_um(match),
                None,
            )
        )
        cls.add_pattern(
            (
                "út",  # Trigger lemma for this pattern
                "VP > { VP > [ 'vera' ] ADVP > [ 'út' ] PP > { P > [ 'um' ] } }",
                lambda self, match: self.dir_loc_ut_um(match),
                None,
            )
        )
        cls.add_pattern(
            (
                "út",  # Trigger lemma for this pattern
                "VP > { VP > [ 'vera' .* ] NP > { 'út' 'um' } }",
                lambda self, match: self.dir_loc_ut_um(match),
                None,
            )
        )
        cls.add_pattern(
            (
                "útum",  # Trigger lemma for this pattern
                "VP > { VP > { 'vera' } NP > { 'útum' } }",
                lambda self, match: self.dir_loc_ut_um(match),
                None,
            )
        )
        cls.add_pattern(
            (
                "útum",  # Trigger lemma for this pattern
                "VP > { VP > { 'sækja' } PP > { 'um' } NP > { 'útum' } }",
                lambda self, match: self.dir_loc_ut_um(match),
                None,
            )
        )
        cls.add_pattern(
            (
                "út",  # Trigger lemma for this pattern
                "VP > { VP > [ 'vera' .* ] ADVP > { 'út' } PP > { P > { 'um' } NP } }",
                lambda self, match: self.dir_loc_ut_um(match),
                None,
            )
        )
        cls.add_pattern(
            (
                "út",  # Trigger lemma for this pattern
                "VP > { VP > { 'gera' } NP > [ .* PP > { ADVP > { 'út' } P > { 'í' } } ] }",
                lambda self, match: self.dir_loc(match),
                None,
            )
        )
        cls.add_pattern(
            (
                "inn",  # Trigger lemma for this pattern
                "VP > { VP >> { ADVP > { 'hér' } } PP > { ADVP > { 'inn' } } }",
                lambda self, match: self.dir_loc(match),
                None,
            )
        )
        cls.add_pattern(
            (
                "Skagi",  # Trigger lemma for this pattern
                "VP > { VP > { 'vera' } PP >> { PP > { ADVP > { 'upp' } P > { 'á' } NP > { 'Skagi' } } } }",
                lambda self, match: self.dir_loc(match),
                None,
            )
        )

        cls.add_pattern(
            (
                "né",  # Trigger lemma for this pattern
                "VP > { NP > { C > 'né' } }",
                lambda self, match: self.né(match),
                None,
            )
        )

        def subjsing(nouns: FrozenSet[str], tree: SimpleTree) -> bool:
            """Context matching function for the %noun macro"""
            if not tree.is_terminal:
                return False
            if not "et" in tree.all_variants:
                return False
            lemma = tree.own_lemma
            if not lemma:
                # The passed-in tree node is probably not a terminal
                return False
            return lemma in nouns

        NOUNS_NUM = frozenset(("þríeyki", "tvíeyki", "hluti", "hópur"))
        # The macro %noun is resolved by calling the function subjnum()
        # with the potentially matching tree node as an argument.
        cls.ctx_subjsing = {"noun": partial(subjsing, NOUNS_NUM)}

        cls.add_pattern(
            (
                NOUNS_NUM,  # Trigger lemmas for this pattern
                "NP-SUBJ >> [ %noun .* 'og' ]",
                lambda self, match: self.singsub("QUANT", match),
                cls.ctx_subjsing,
            )
        )
        cls.add_pattern(
            (
                NOUNS_NUM,  # Trigger lemmas for this pattern
                "NP-SUBJ >> [ %noun .* NP-POSS >> { no_ft_ef } ]",
                lambda self, match: self.singsub("GEN", match),
                cls.ctx_subjsing,
            )
        )
        cls.add_pattern(
            (
                NOUNS_NUM,
                "NP-SUBJ >> [ %noun .* PP >> [ no_ft_ef  ]]",
                lambda self, match: self.singsub("AF", match),
                cls.ctx_subjsing,
            )
        )

    def run(self) -> None:
        """Apply the patterns to the sentence"""
        tree = None if self._sent is None else self._sent.tree
        if tree is None:
            # No tree: nothing to do
            return
        # Make a set of the lemmas in the sentence.
        # Note that we collect the middle voice lemmas, such as 'dást' for the
        # verb 'dá'. This means that trigger lemmas should also be middle voice lemmas.
        lemmas_mm = self._sent.lemmas_mm
        if not lemmas_mm:
            return
        lemmas = set(lemma.replace("-", "") for lemma in lemmas_mm)

        def lemma_match(trigger: Union[str, FrozenSet[str], Set[str]]) -> bool:
            """Returns True if any of the given trigger lemmas
            occur in the sentence"""
            if not trigger:
                return True
            if isinstance(trigger, str):
                return trigger in lemmas
            return bool(lemmas & trigger)

        for trigger, pattern, func, context in self.PATTERNS:
            # We only do the expensive pattern matching if the trigger lemma
            # for a pattern rule (if given) is actually found in the sentence
            if lemma_match(trigger):
                for match in tree.all_matches(pattern, context):
                    # Call the annotation function for this match
                    func(self, match)<|MERGE_RESOLUTION|>--- conflicted
+++ resolved
@@ -2222,7 +2222,6 @@
                 return False
             return (lemma + "_" + case) in nouns
 
-<<<<<<< HEAD
         NOUNS_01: FrozenSet[str] = frozenset(
             [
                 "ósigur_þf",
@@ -2235,18 +2234,6 @@
                 "átekt_ef",
             ]
         )
-=======
-        NOUNS_01 = frozenset((
-            "ósigur_þf",
-            "hnekkir_þf",
-            "álitshnekkir_þf",
-            "afhroð_þf",
-            "bani_þf",
-            "færi_ef",
-            "boð_ef",
-            "átekt_ef",
-        ))
->>>>>>> 317da39e
         # The macro %verb expands to "@'bjóða'" which matches terminals
         # whose corresponding token has a meaning with the 'bjóða' lemma.
         # The macro %noun is resolved by calling the function wrong_noun()
@@ -2265,11 +2252,7 @@
             )
         )
 
-<<<<<<< HEAD
         NOUNS_02: FrozenSet[str] = frozenset(["haus_þgf", "þvottur_þgf"])
-=======
-        NOUNS_02 = frozenset(("haus_þgf", "þvottur_þgf"))
->>>>>>> 317da39e
         cls.ctx_verb_02 = {"verb": "@'hegna'", "noun": partial(wrong_noun, NOUNS_02)}
         cls.add_pattern(
             (
@@ -2314,7 +2297,6 @@
             )
         )
 
-<<<<<<< HEAD
         NOUNS_AF_OBJ: FrozenSet[str] = frozenset(
             [
                 "aðgangur_þf",
@@ -2336,27 +2318,6 @@
                 # "grín_þf"
             ]
         )
-=======
-        NOUNS_AF_OBJ = frozenset((
-            "aðgangur_þf",
-            "aðgangur_nf",
-            "drag_nf",
-            "drag_þf",
-            "grunnur_nf",
-            "grunnur_þf",
-            "hugmynd_nf",
-            "hugmynd_þf",
-            "leit_nf",
-            "leit_þf",
-            "dauðaleit_nf",
-            "dauðaleit_þf",
-            "lykill_nf",
-            "lykill_þf",
-            "uppskrift_nf",
-            "uppskrift_þf",
-            # "grín_þf"
-        ))
->>>>>>> 317da39e
         # The macro %noun is resolved by calling the function wrong_noun_af()
         # with the potentially matching tree node as an argument.
         cls.ctx_noun_af_obj = {"noun": partial(wrong_noun_af, NOUNS_AF_OBJ)}
