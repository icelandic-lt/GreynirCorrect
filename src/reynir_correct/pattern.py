--- conflicted
+++ resolved
@@ -191,7 +191,6 @@
 
     def get_wordform(self, lemma: str, cat: str, variants: Iterable[str]) -> str:
         """ Get correct wordform from BinPackage, 
-<<<<<<< HEAD
             given a set of variants """
         if cat == "so":
             # Get rid of irrelevant variants for verbs
@@ -201,18 +200,6 @@
         else:
             realvars = variants
         wordforms = BIN.lookup_variants(lemma, cat, tuple(realvars), lemma=lemma)
-=======
-        given a set of variants """
-        realvars: Iterable[str]
-        if cat == "so":
-            # Get rid of argument variants in verbs:
-            realvars = [v for v in variants if not v.isdigit() and v not in SKIPVARS]
-            if not "lh" in realvars:
-                realvars = [v for v in realvars if v not in ALL_CASES]
-        else:
-            realvars = frozenset(variants)
-        wordforms = BIN.lookup_variants(lemma, cat, tuple(realvars))
->>>>>>> 57077cb2
         if not wordforms:
             return ""
         # Can be many possible word forms; we want the first one in most cases
@@ -234,11 +221,7 @@
         """ Returns True if first tree is a subtree of the second one """
         a, b = first.span
         c, d = other.span
-<<<<<<< HEAD
-        return set(range(a, b + 1)).issubset(set(range(c, d + 1)))
-=======
         return (c >= a) and (d <= b)
->>>>>>> 57077cb2
 
     def wrong_preposition_af(self, match: SimpleTree) -> None:
         """ Handle a match of a suspect preposition pattern """
@@ -1221,20 +1204,13 @@
         )
 
     def mood_sub_rel(self, match: SimpleTree) -> None:
-<<<<<<< HEAD
-=======
         """ Subjunctive mood is used instead of indicative 
             in relative subclauses """
->>>>>>> 57077cb2
         vp = match.first_match("VP > so_vh")
         if vp is None:
             return
         so = vp.first_match("so")
-<<<<<<< HEAD
         if so is None:
-=======
-        if so is None:  
->>>>>>> 57077cb2
             return
         start, end = so.span
         if "þt" in so.all_variants:
