#!/usr/bin/env python
"""

    Greynir: Natural language processing for Icelandic

    Evaluation of spelling and grammar correction

    Copyright (C) 2021 Miðeind ehf.

    This software is licensed under the MIT License:

        Permission is hereby granted, free of charge, to any person
        obtaining a copy of this software and associated documentation
        files (the "Software"), to deal in the Software without restriction,
        including without limitation the rights to use, copy, modify, merge,
        publish, distribute, sublicense, and/or sell copies of the Software,
        and to permit persons to whom the Software is furnished to do so,
        subject to the following conditions:

        The above copyright notice and this permission notice shall be
        included in all copies or substantial portions of the Software.

        THE SOFTWARE IS PROVIDED "AS IS", WITHOUT WARRANTY OF ANY KIND,
        EXPRESS OR IMPLIED, INCLUDING BUT NOT LIMITED TO THE WARRANTIES OF
        MERCHANTABILITY, FITNESS FOR A PARTICULAR PURPOSE AND NONINFRINGEMENT.
        IN NO EVENT SHALL THE AUTHORS OR COPYRIGHT HOLDERS BE LIABLE FOR ANY
        CLAIM, DAMAGES OR OTHER LIABILITY, WHETHER IN AN ACTION OF CONTRACT,
        TORT OR OTHERWISE, ARISING FROM, OUT OF OR IN CONNECTION WITH THE
        SOFTWARE OR THE USE OR OTHER DEALINGS IN THE SOFTWARE.


    This program uses an Icelandic spelling & grammar error corpus
    (https://github.com/antonkarl/iceErrorCorpus) to evaluate the
    performance of the GreynirCorrect package.

    The program reads a development set of hand-annotated texts in
    TEI XML format and automatically annotates errors using GreynirCorrect.
    The machine-generated annotations are then compared with the hand-annotated
    gold reference.

    This program uses Python's multiprocessing.Pool() to perform
    the evaluation using all available CPU cores, simultaneously.

    A normal way to configure this program is to clone the iceErrorCorpus
    repository (from the above path) into a separate directory, and
    then place a symlink to it to the /eval directory. For example:

    $ cd github
    $ git clone https://github.com/antonkarl/iceErrorCorpus
    $ cd GreynirCorrect/eval
    $ ln -s ../../iceErrorCorpus/ .
    $ python eval.py

    An alternate method is to specify a glob path to the error corpus as an
    argument to eval.py:

    $ python eval.py ~/github/iceErrorCorpus/data/**/*.xml

    To measure GreynirCorrect's performance on the test set
    (by default located in ./iceErrorCorpus/testCorpus/):

    $ python eval.py -m

    To measure GreynirCorrect's performance on the test set
    excluding malformed sentences:

    $ python eval.py -m -x

    To run GreynirCorrect on the entire development corpus
    (by default located in ./iceErrorCorpus/data):

    $ python eval.py

    To run GreynirCorrect on 10 files in the development corpus:

    $ python eval.py -n 10

    To run GreynirCorrect on a randomly chosen subset of 10 files
    in the development corpus:

    $ python eval.py -n 10 -r

    To get an analysis report of token comparisons:

    $ python eval.py -a

"""

from typing import (
    Dict,
    List,
    Optional,
    Set,
    Union,
    Tuple,
    Iterable,
    cast,
    Any,
    DefaultDict,
    Counter,
)

import os
from collections import defaultdict
from datetime import datetime
import glob
import random
<<<<<<< HEAD
# import heapq
=======
>>>>>>> 57077cb2
import argparse
import xml.etree.ElementTree as ET
import multiprocessing

# import multiprocessing.dummy as multiprocessing

import reynir_correct as gc
from reynir import _Sentence
from tokenizer import detokenize, Tok, TOK

from reynir_correct.checker import AnnotatedSentence


# Disable Pylint warnings arising from Pylint not understanding the typing module
# pylint: disable=no-member
# pylint: disable=unsubscriptable-object

# The type of a single error descriptor, extracted from a TEI XML file
ErrorDict = Dict[str, Union[str, int, bool]]

# The type of the dict that holds statistical information about sentences
# within a particular content category
SentenceStatsDict = DefaultDict[str, Union[float, int]]

# The type of the dict that holds statistical information about
# content categories
CategoryStatsDict = DefaultDict[str, SentenceStatsDict]

# This tuple should agree with the parameters of the add_sentence() function
StatsTuple = Tuple[str, int, bool, bool, int, int, int, int, int, int, int, int]

# Counter of tp, tn, right_corr, wrong_corr, right_span, wrong_span
TypeFreqs = Counter[str]

# Stats for each error type for each content category
# tp, fn, right_corr, wrong_corr, right_span, wrong_span
ErrTypeStatsDict = DefaultDict[str, TypeFreqs]

CatResultDict = Dict[str, Union[int, float, str]]

# Create a lock to ensure that only one process outputs at a time
OUTPUT_LOCK = multiprocessing.Lock()

# Content categories in iceErrorCorpus, embedded within the file paths
CATEGORIES = (
    "essays",
    "onlineNews",
    "wikipedia",
)

# Error codes in iceErrorCorpus that are considered out of scope
# for GreynirCorrect, at this stage at least
OUT_OF_SCOPE = {
    "act4mid",
    "act4pass",
    "adj4noun",
    "adjective-inflection",
    "agreement-pro",  # samræmi fornafns við undanfara  grammar ...vöðvahólf sem sé um dælinguna. Hann dælir blóðinu > Það dælir blóðinu
    "aux",  # meðferð vera og verða, hjálparsagna   wording mun verða eftirminnilegt > mun vera eftirminnilegt
    "bad-contraction",
    "bracket4square",  # svigi fyrir hornklofa  punctuation (Portúgal) > [Portúgal]
    "caps4low",
    "case-verb",
    "case-prep",
    "case-adj",
    "case-collocation",
    # "collocation-idiom",  # fast orðasamband með ógagnsæja merkingu collocation hélt hvorki vindi né vatni > hélt hvorki vatni né vindi
    # "collocation",  # fast orðasamband  collocation fram á þennan dag > fram til þessa dags
    "comma4conjunction",  # komma fyrir samtengingu punctuation ...fara með vald Guðs, öll löggjöf byggir... > ...fara með vald Guðs og öll löggjöf byggir...
    "comma4dash",  # komma fyrir bandstrik  punctuation , > -
    "comma4ex",  # komma fyrir upphrópun    punctuation Viti menn, almúginn... > Viti menn! Almúginn...
    "comma4period",  # komma fyrir punkt    punctuation ...kynnast nýju fólki, er á þrítugsaldri > ...kynnast nýju fólki. Hann er á þrítugsaldri
    "comma4qm",  # komma fyrir spurningarmerki  punctuation Höfum við réttinn, eins og að... > Höfum við réttinn? Eins og að...
    "conjunction",
    "conjunction4comma",  # samtenging fyrir kommu  punctuation ...geta orðið þröngvandi og erfitt getur verið... > ...geta orðið þröngvandi, erfitt getur verið...
    "conjunction4period",  # samtenging fyrir punkt punctuation ...tónlist ár hvert og tónlistarstefnurnar eru orðnar... > ...tónlist ár hvert. Tónlistarstefnurnar eru orðnar...
    "context",  # rangt orð í samhengi  other
    "dash4semicolon",  # bandstrik fyrir semíkommu  punctuation núna - þetta > núna; þetta
    "def4ind",  # ákveðið fyrir óákveðið    grammar skákinni > skák
    "dem-pro",  # hinn í stað fyrir sá; sá ekki til eða ofnotað grammar hinn > sá
    "dem4noun",  # ábendingarfornafn í stað nafnorðs    grammar hinn > maðurinn
    "dem4pers",  # ábendingarfornafn í stað persónufornafns grammar þessi > hún
    "extra-comma",  # auka komma    punctuation stríð, við náttúruna > stríð við náttúruna
    "extra-dem-pro",
    "extra-number",  # tölustöfum ofaukið   other   139,0 > 139
    "extra-period",  # auka punktur punctuation á morgun. Og ... > á morgun og...
    "extra-punctuation",  # auka greinarmerki   punctuation ... að > að
    "extra-space",  # bili ofaukið  spacing 4 . > 4.
    "extra-sub",
    "extra-symbol",  # tákn ofaukið other   Dalvík + gaf... > Dalvík gaf...
    "extra-word",  # orði ofaukið   insertion   augun á mótherja > augu mótherja
    "extra-words",  # orðum ofaukið insertion   ...ég fer að hugsa... > ...ég hugsa...
    "foreign-error",  # villa í útlendu orði    foreign Supurbowl > Super Bowl
    "foreign-name",  # villa í erlendu nafni    foreign Warwixk > Warwick
    "fw4ice",  # erlent orð þýtt yfir á íslensku    style   Elba > Saxelfur
    "gendered",  # kynjað mál, menn fyrir fólk  exclusion   menn hugsa oft > fólk hugsar oft
    "genitive",
    "geta",
    "have",
    "ice4fw",  # íslenskt orð notað í stað erlends      Demókrata öldungarþings herferðarnefndina > Democratic Senatorial Campaign Committee
    "ind4def",  # óákveðið fyrir ákveðið    grammar gítartakta > gítartaktana
    "ind4sub",  # framsöguháttur fyrir vh.  grammar Þrátt fyrir að konfúsíanismi er upprunninn > Þrátt fyrir að konfúsíanismi sé upprunninn
    "indef-pro",  # óákveðið fornafn    grammar enginn > ekki neinn
    "interr-pro",
    "it4nonit",  # skáletrað fyrir óskáletrað       Studdi Isma'il > Studdi Isma'il
    "loan-syntax",  # lánuð setningagerð    style   ég vaknaði upp > ég vaknaði
    "low4caps",
    "marked4unmarked",
    "mid4act",
    "mid4pass",
    "missing-commas",  # kommur vantar utan um innskot  punctuation Hún er jafn verðmæt ef ekki verðmætari en háskólapróf > Hún er verðmæt, ef ekki verðmætari, en háskólapróf
    "missing-conjunction",  # samtengingu vantar    punctuation í Noregi suður að Gíbraltarsundi > í Noregi og suður að Gíbraltarsundi
    "missing-dem-pro",
    "missing-ex",  # vantar upphrópunarmerki    punctuation Viti menn ég komst af > Viti menn! Ég komst af
    "missing-fin-verb",
    "missing-obj",
    "missing-quot",  # gæsalöpp vantar  punctuation „I'm winning > „I'm winning“
    "missing-quots",  # gæsalappir vantar   punctuation I'm winning > „I'm winning“
    "missing-semicolon",  # vantar semíkommu    punctuation Haukar Björgvin Páll > Haukar; Björgvin Páll
    "missing-square",  # vantar hornklofi   punctuation þeir > [þeir]
    "missing-sub",
    "missing-symbol",  # tákn vantar    punctuation 0 > 0%
    "missing-word",  # orð vantar   omission    í Donalda > í þorpinu Donalda
    "missing-words",  # fleiri en eitt orð vantar   omission    því betri laun > því betri laun hlýtur maður
    "nominal-inflection",
    "nonit4it",  # óskáletrað fyrir skáletrað       orðið qibt > orðið qibt
    "noun4adj",
    "noun4dem",  # nafnorð í stað ábendingarfornafns    grammar stærsta klukkan > sú stærsta
    "noun4pro",  # nafnorð í stað fornafns  grammar menntun má nálgast > hana má nálgast
    "number4word",
    "numeral-inflection",
    "pass4act",
    "pass4mid",
    "passive",
    "past4pres",  # sögn í þátíð í stað nútíðar grammar þegar hún leigði spólur > þegar hún leigir spólur
    "perfect4tense",
    "period4comma",  # punktur fyrir kommu  punctuation meira en áður. Hella meira í sig > meira en áður, hella meira í sig
    "period4conjunction",  # punktur fyrir samtengingu  punctuation ...maður vill gera. Vissulega > ...maður vill gera en vissulega
    "period4ex",  # punktur fyrir upphrópun punctuation Viti menn. > Viti menn!
    "pers4dem",  # persónufornafn í staðinn fyrir ábendingarf.  grammar það > þetta
    "pres4past",  # sögn í nútíð í stað þátíðar grammar Þeir fara út > Þeir fóru út
    "pro4noun",  # fornafn í stað nafnorðs  grammar þau voru spurð > parið var spurt
    "pro4reflexive",  # persónufornafn í stað afturbeygðs fn.   grammar Fólk heldur að það geri það hamingjusamt > Fólk heldur að það geri sig hamingjusamt
    "pro-inflection",
    "punctuation",  # greinarmerki  punctuation hún mætti og hann var ekki tilbúinn > hún mætti en hann var ekki tilbúinn
    "qm4ex",  # spurningarmerki fyrir upphrópun punctuation Algjört hrak sjálf? > Algjört hrak sjálf!
    "reflexive4noun",  # afturbeygt fornafn í stað nafnorðs grammar félagið hélt aðalfund þess > félagið hélt aðalfund sinn
    "reflexive4pro",  # afturbeygt fornafn í stað persónufornafns   grammar gegnum líkama sinn > gegnum líkama hans
    "simple4cont",  # nútíð í stað vera að + nafnh. grammar ók > var að aka
    "square4bracket",  # hornklofi fyrir sviga  punctuation [börnin] > (börnin)
    "sub4ind",
    "style",  # stíll   style   urðu ekkert frægir > urðu ekki frægir
    "syntax-other",
    "tense4perfect",
    "unicelandic",  # óíslenskuleg málnotkun    style   ...fer eftir persónunni... > ...fer eftir manneskjunni...
    "upper4lower-proper",  # stór stafur í sérnafni þar sem hann á ekki að vera capitalization  Mál og Menning > Mál og menning
    "upper4lower-noninitial",
    "v3-subordinate",
    "wording",  # orðalag   wording ...gerðum allt í raun... > ...gerðum í raun allt...
    "word4number",
    "xxx",  # unclassified  unclassified
    "zzz",  # to revisit    unannotated
}

# Default glob path of the development corpus TEI XML files to be processed
# Using a symlink (ln -s /my/location/of/iceErrorCorpus .) can be a good idea
_DEV_PATH = "iceErrorCorpus/data/**/*.xml"

# Default glob path of the test corpus TEI XML files to be processed
_TEST_PATH = "iceErrorCorpus/testCorpus/**/*.xml"

NAMES = {
    "tp": "True positives",
    "tn": "True negatives",
    "fp": "False positives",
    "fn": "False negatives",
    "true_positives": "True positives",
    "true_negatives": "True negatives",
    "false_positives": "False positives",
    "false_negatives": "False negatives",
    "right_corr": "Right correction",
    "wrong_corr": "Wrong correction",
    "right_span": "Right span",
    "wrong_span": "Wrong span",
}

# Supercategories according to SÍM and corresponding subcategories
# Errors go into the first possible category. Error categories that
# can both be independent and dependent of context go under the former.
SIMCATEGORIES = {
    "context-independent": [
        "caps4low",
        "number-fail",
        "lower4upper-proper",
        "lower4upper-acro",
        "though",
        "compound-collocation",
        "compound-nonword",
        "nonword",
        "swapped-letters",
        "letter-rep",
        "missing-letter",
        "missing-letters",
        "missing-accent",
        "wrong-accent",
        "merged-words",
        "split-word",
        "extra-accent",
        "extra-letter",
        "ngnk",
        "i4y",
        "y4i",
        "í4ý",
        "ý4í",
        "n4nn",
        "nn4n",
        "pronun-writing",
        "kv4hv",
        "hv4kv",
        "bad-contraction",
        "fw",
        "foreign-error",
        "abbreviation-period",
        "abbreviation",
    ],
    "context-dependent": [
        "lower4upper-initial",
        "upper4lower-common",
        "upper4lower-proper",
        "upper4lower-noninitial",
        "low4caps",
        "collocation",
        "collocation-idiom",
        "missing-word",
        "missing-words",
        "missing-prep",
        "split-compound",
        "split-words",
        "missing-dash",
        "missing-space",
        "extra-space",
        "extra-word",
        "extra-words",
        "extra-prep",
        "repeat-word",
        "repeat-word-split",
        "name-error",
        "gendered",
        "number4word",
        "word4number",
    ],
    "grammar": [
        "agreement",
        "agreement-concord",
        "agreement-pred",
        "agreement-pro",
        "case-verb",
        "case-prep",
        "case-adj",
        "case-collocation",
        "ind4def",
        "def4ind",
        "ind4sub",
        "ind4sub-conj",
        "ind4sub-verb",
        "sub4ind",
        "sub4ind-conj",
        "sub4ind-verb",
        "verb-inflection",
        "nominal-inflection",
        "numeral-inflection",
        "pro-inflection",
        "plural4singular",
        "singular4plural",
        "conjunction",
        "adjective-inflection",
        "dative-sub",
        "dir4loc",
        "loc4dir",
        "mid4act",
        "act4mid",
        "mid4pass",
        "pass4mid",
        "act4pass",
        "pass4act",
        "passive",
        "new-passive",
        "each",
        "noun4pro",
        "pro4noun",
        "reflexive4pro",
        "pro4reflexive",
        "reflexive4noun",
        "pres4past",
        "past4pres",
        "tense4perfect",
        "perfect4tense",
        "pers4dem",
        "dem-pro",
        "missing-dem-pro",
        "extra-dem-pro",
        "indef-pro",
        "marked4unmarked",
        "adj4adv",
        "adv4adj",
        "have",
        "cont4simple",
        "missing-inf-part",
        "want",
        "dem4pers",
        "nom4acc-sub",
        "acc4nom-sub",
        "simple4cont",
        "extra-inf-part",
        "gen-escape",
        "genitive",
        "dem4noun",
        "noun4dem",
        "geta",
        "adj4noun",
        "noun4adj",
        "extra-sub",
        "missing-fin-verb",
        "missing-sub",
        "missing-obj",
        "að4af",
        "af4að",
        "wrong-prep",
        "interr-pro",
        "hypercorr",
        "v3",
        "v3-subordinate",
        "syntax-other",
        "aux",
    ],
    "style": [
        "wording",
        "extra-number",
        "symbol4number",
        "number4symbol",
        "style",
        "unicelandic",
        "taboo-word",
        "loan-syntax",
        "u4y",
        "fw4ice",
        "ice4fw",
        "nonit4it",
        "it4nonit",
        "extra-munu",
        "words4abbreviation",
        "abbreviation4words",
        "symbol4word",
        "extra-symbol",
        "dep",
        "þar4það",
        "context",
        "foreign-name",
    ],
    "punctuation": [
        "bracket4comma",
        "bracket4period",
        "bracket4square",
        "colon4comma",
        "colon4period",
        "comma-plus-conjunction",
        "comma4bracket",
        "comma4colon",
        "comma4conjunction",
        "comma4dash",
        "comma4ex",
        "comma4period",
        "comma4qm",
        "comma4semicolon",
        "conjunction-drop",
        "conjunction4comma",
        "conjunction4period",
        "conjunction4qm",
        "conjunction4semicolon",
        "endash4colon",
        "endash4comma",
        "endash4period",
        "endash4semicolon",
        "endash4word",
        "date-abbreviation",
        "date-period",
        "dots4comma",
        "dots4period",
        "double-punctuation",
        "ex4comma",
        "ex4period",
        "extra-abbreviation",
        "extra-bracket",
        "extra-brackets",
        "extra-colon",
        "extra-comma",
        "extra-commas",
        "extra-conjunction",
        "extra-endash",
        "extra-hyphen",
        "extra-period",
        "extra-punctuation",
        "extra-qm",
        "extra-quot",
        "extra-quots",
        "extra-semicolon",
        "extra-square",
        "hyphen4colon",
        "hyphen4comma",
        "hyphen4endash",
        "hyphen4period",
        "hyphen4semicolon",
        "hyphen4word",
        "iteration-colon",
        "misplaced-quot",
        "missing-bracket",
        "missing-colon",
        "missing-comma",
        "missing-commas",
        "missing-conjunction",
        "missing-ex",
        "missing-endash",
        "missing-hyphen",
        "missing-period",
        "missing-qm",
        "missing-quot",
        "missing-quots",
        "missing-semicolon",
        "missing-slash",
        "missing-square",
        "missing-symbol",
        "nonsup4sup",
        "ordinal-period",
        "period-plus-conjunction",
        "period4colon",
        "period4comma",
        "period4conjunction",
        "period4endash",
        "period4ex",
        "period4qm",
        "period4semicolon",
        "qm4comma",
        "qm4ex",
        "qm4period",
        "semicolon4colon",
        "semicolon4comma",
        "semicolon4period",
        "slash4dash",
        "slash4hyphen",
        "slash4or",
        "square4bracket",
        "word4endash",
        "word4symbol",
        "wrong-dash",
        "wrong-quot",
        "wrong-quots",
    ],
}

# Supercategories in iceErrorCorpus and corresponding subcategories
SUPERCATEGORIES = {
    "capitalization": [
        "lower4upper-initial",
        "lower4upper-proper",
        "lower4upper-acro",
        "upper4lower-common",
        "upper4lower-proper",
        "upper4lower-noninitial",
        "caps4low",
    ],
    "collocation": ["collocation", "collocation-idiom", "though",],
    "grammar": [
        "agreement",
        "agreement-concord",
        "agreement-pred",
        "agreement-pro",
        "case-verb",
        "case-prep",
        "case-adj",
        "case-collocation",
        "ind4def",
        "def4ind",
        "ind4sub",
        "ind4sub-conj",
        "ind4sub-verb",
        "sub4ind",
        "sub4ind-conj",
        "sub4ind-verb",
        "verb-inflection",
        "nominal-inflection",
        "numeral-inflection",
        "pro-inflection",
        "plural4singular",
        "singular4plural",
        "conjunction",
        "adjective-inflection",
        "dative-sub",
        "dir4loc",
        "loc4dir",
        "mid4act",
        "act4mid",
        "mid4pass",
        "pass4mid",
        "act4pass",
        "pass4act",
        "passive",
        "new-passive",
        "each",
        "noun4pro",
        "pro4noun",
        "reflexive4pro",
        "pro4reflexive",
        "pres4past",
        "past4pres",
        "tense4perfect",
        "perfect4tense",
        "pers4dem",
        "dem-pro",
        "missing-dem-pro",
        "extra-dem-pro",
        "indef-pro",
        "marked4unmarked",
        "adj4adv",
        "adv4adj",
        "have",
        "cont4simple",
        "missing-inf-part",
        "want",
        "dem4pers",
        "nom4acc-sub",
        "acc4nom-sub",
        "simple4cont",
        "extra-inf-part",
        "gen-escape",
        "genitive",
        "dem4noun",
        "noun4dem",
        "geta",
        "adj4noun",
        "noun4adj",
        "extra-sub",
        "missing-fin-verb",
        "missing-sub",
        "missing-obj",
        "að4af",
        "af4að",
        "wrong-prep",
        "interr-pro",
        "hypercorr",
    ],
    "syntax": ["v3", "v3-subordinate", "syntax-other",],
    "nonword": ["compound-collocation", "compound-nonword", "nonword",],
    "omission": ["missing-word", "missing-words", "missing-prep",],
    "typo": [
        "swapped-letters",
        "letter-rep",
        "missing-letter",
        "missing-accent",
        "wrong-accent",
        "extra-accent",
        "extra-letter",
        "extra-letters",
    ],
    "punctuation": [
        "comma4period",
        "comma4qm",
        "comma4colon",
        "double-punctuation",
        "extra-abbreviation",
        "extra-dash",
        "iteration-colon",
        "missing-colon",
        "missing-comma",
        "missing-commas",
        "missing-period",
        "missing-qm",
        "missing-conjunction",
        "missing-quot",
        "missing-quots",
        "misplaced-quot",
        "wrong-quots",
        "extra-quot",
        "extra-quots",
        "extra-punctuation",
        "extra-comma",
        "extra-period",
        "period4comma",
        "period4colon",
        "period4conjunction",
        "conjunction4period",
        "conjunction4comma",
        "comma4conjunction",
        "period4qm",
        "period-plus-conjunction",
        "comma-plus-conjunction",
        "abbreviation-period",
        "comma4ex",
        "period4ex",
        "semicolon4colon",
        "extra-semicolon",
        "ordinal-period",
        "conjunction-drop",
        "extra-conjunction",
        "semicolon4comma",
        "conjunction4qm",
        "missing-slash",
        "comma4bracket",
        "qm4comma",
        "missing-ex",
        "qm4ex",
        "qm4period",
        "bracket4square",
        "square4bracket",
        "dash4comma",
        "date-period",
        "comma4semicolon",
        "word4dash",
        "dash4word",
        "missing-semicolon",
        "abbreviation",
        "slash4or",
        "dash4period",
        "ex4comma",
        "colon4period",
        "colon4comma",
        "ex4period",
        "extra-colon",
        "bracket4comma",
        "extra-qm",
        "comma4dash",
        "dash4semicolon",
        "wrong-dash",
        "dash4colon",
        "dots4comma",
        "missing-symbol",
        "dots4period",
        "extra-square",
        "bracket4period",
        "word4symbol",
        "nonsup4sup",
        "semicolon4period",
        "period4semicolon",
        "period4dash",
        "missing-square",
        "slash4dash",
        "extra-commas",
        "conjunction4semicolon",
        "missing-bracket",
        "extra-bracket",
        "date-abbreviation",
    ],
    "spacing": [
        "merged-words",
        "split-compound",
        "split-word",
        "split-words",
        "missing-dash",
        "missing-space",
        "extra-space",
    ],
    "insertion": [
        "extra-word",
        "extra-words",
        "extra-prep",
        "repeat-word",
        "repeat-word-split",
    ],
    "wording": ["wording", "aux",],
    "spelling": [
        "ngnk",
        "i4y",
        "y4i",
        "í4ý",
        "ý4í",
        "n4nn",
        "nn4n",
        "pronun-writing",
        "kv4hv",
        "hv4kv",
        "name-error",
        "bad-contraction",
    ],
    "foreign": ["fw", "foreign-error",],
    "exclusion": ["gendered",],
    "numbers": [
        "number4word",
        "word4number",
        "extra-number",
        "symbol4number",
        "number4symbol",
        "number-fail",
    ],
    "style": [
        "style",
        "unicelandic",
        "taboo-word",
        "loan-syntax",
        "u4y",
        "fw4ice",
        "ice4fw",
        "nonit4it",
        "it4nonit",
        "extra-munu",
        "words4abbreviation",
        "abbreviation4words",
    ],
    "other": ["symbol4word", "extra-symbol", "dep", "þar4það",],
    "lexical": ["context",],
    "unnannotated": ["zzz", "xxx",],
}

GCtoIEC = {
    "A001": ["abbreviation-period"],
    "A002": ["abbreviation-period"],
    "Z001": ["upper4lower-common", "upper4lower-proper", "upper4lower-noninitial"],
    "Z002": ["lower4upper-initial", "lower4upper-proper", "lower4upper-acro"],
    "Z003": ["upper4lower-common"],
    "Z004": ["upper4lower-common"],
    "Z005": ["upper4lower-common"],
    "Z005/w": ["upper4lower-common"],
    "Z006": ["lower4upper-acro"],
    "E001" : ["No responding iEC category"],
    "E002" : ["No responding iEC category"],
    "E003" : ["No responding iEC category"],
    "E004": ["fw"],
    "C001": ["repeat-word"],
    "C002": ["merged-words"],
    "C003": ["split-compound", "split-word", "split-words"],
    "C004": ["repeat-word"],
    "C004/w": ["repeat-word"],
    "C005": ["split-compound", "split-word", "split-words"],
    "C005/w": ["split-compound", "split-word", "split-words"],
    "C006": ["compound-nonword"],
    "P_NT_Að/w": ["extra-conjunction"],
    "P_NT_AnnaðHvort": ["conjunction"],
    "P_NT_Annaðhvort": ["conjunction"],
    "P_NT_Annara": ["pro-inflection"],
    "P_NT_Annarar": ["pro-inflection"],
    "P_NT_Annari": ["pro-inflection"],
    "P_NT_Einkunn": ["agreement-concord"],
    "P_NT_EinnAf": ["agreement"],
    "P_NT_EndingANA": ["n4nn"],
    "P_NT_EndingIR": ["nominal-inflection"],
    "P_NT_FjöldiHluti": ["agreement"],
    "P_NT_FráÞvíAð": ["missing-conjunction"],
    "P_NT_FsMeðFallstjórn": ["case-prep"],
    "P_NT_Heldur/w": ["conjunction"],
    "P_NT_ÍTölu": ["plural4singular", "singular4plural"],
    "P_NT_Komma/w": ["extra-comma"],
    "P_NT_Né": ["conjunction"],
    "P_NT_Sem/w": ["extra-conjunction"],
    "P_NT_Síðan/w": ["extra-word"],
    "P_NT_SíðastLiðinn": ["split-compound"],
    "P_NT_SvigaInnihaldNl": ["case-verb", "case-prep", "case-adj"],
    "P_NT_TvípunkturFs": ["extra-colon"],
    "P_NT_VantarKommu": ["missing-comma"],
    "P_NT_VístAð": ["conjunction"],
    "P_VeraAð": ["cont4simple"],
    "P_NT_ÞóAð": ["conjunction"],
    "P_redundant_word": ["extra-word"],
    "P_wrong_person": ["verb-inflection"],
    "P_wrong_phrase": ["wording"],
    "P_wrong_word": ["wording"],
    "P_wrong_case": ["case-noun"],
    "P_wrong_gender": ["agreement-concord"],
    "P_wrong_number": ["agreement-concord"],
    "P_wrong_form": ["agreement-concord"],
    "P_transposition": ["swapped-letters"],
    "P_WRONG_CASE_nf_þf": ["case-verb"],
    "P_WRONG_CASE_nf_þgf": ["case-verb"],
    "P_WRONG_CASE_nf_ef": ["case-verb"],
    "P_WRONG_CASE_þf_nf": ["case-verb"],
    "P_WRONG_CASE_þf_þgf": ["case-verb"],
    "P_WRONG_CASE_þf_ef": ["case-verb"],
    "P_WRONG_CASE_þgf_nf": ["case-verb"],
    "P_WRONG_CASE_þgf_þf": ["case-verb"],
    "P_WRONG_CASE_þgf_ef": ["case-verb"],
    "P_WRONG_CASE_ef_nf": ["case-verb"],
    "P_WRONG_CASE_ef_þf": ["case-verb"],
    "P_WRONG_CASE_ef_þgf": ["case-verb"],
    "P_WRONG_NOUN_WITH_VERB": ["collocation"],
    "P_WRONG_OP_FORM": ["verb-inflection"],
    "P_WRONG_PLACE_PP": ["wrong-prep"],
    "P_aðaf": ["að4af"],
    "P_afað": ["af4að"],
    "P_kvhv": ["kv4hv"],
    "P_hvkv": ["hv4kv"],
    "P_nn": ["n4nn"],
    "P_n": ["nn4n"],
    "P_yi": ["y4i"],
    "P_iy": ["i4y"],
    "P_yyii": ["ý4í"],
    "P_iiyy": ["í4ý"],
    "P_WRONG_PREP_AÐ": ["að4af"],
    "P_WRONG_PREP_AF": ["af4að"],
    "P_WRONG_VERB_USE": ["collocation"],
    "P_DIR_LOC": ["dir4loc"],
    "P_MOOD_ACK": ["ind4sub-conj"],
    "P_MOOD_REL": ["ind4sub-conj"],
    "P_MOOD_TEMP": ["sub4ind-conj"],
    "P_MOOD_COND": ["sub4ind-conj"],
    "P_MOOD_PURP": ["sub4ind-conj"],
    "X_number4word": ["number4word"],
    "N001": ["wrong-quot"],
    "N002": ["extra-punctuation"],
    "N003": ["extra-punctuation"],
    "S001": ["nonword"],
    "S002": ["nonword"],
    "S003": ["nonword"],
    "S004": ["nonword"],
    "T001": ["taboo-word"],
    "T001/w": ["taboo-word"],
    "U001": ["fw"],
    "U001/w": ["fw"],
    "W001/w": ["nonword"],
}

GCSKIPCODES = frozenset(("E001", "C005", "Z002", "W001"))

# Define the command line arguments

parser = argparse.ArgumentParser(
    description=(
        "This program evaluates the spelling and grammar checking performance "
        "of GreynirCorrect on iceErrorCorpus"
    )
)

parser.add_argument(
    "path",
    nargs="?",
    type=str,
    help=f"glob path of XML files to process (default: {_DEV_PATH})",
)

parser.add_argument(
    "-n",
    "--number",
    type=int,
    default=0,
    help="number of files to process (default=all)",
)

parser.add_argument(
    "-c",
    "--cores",
    type=int,
    help=f"number of CPU cores to use (default=all, i.e. {os.cpu_count() or 1})",
)

parser.add_argument(
    "-m",
    "--measure",
    action="store_true",
    help="run measurements on test corpus and output results only",
)

parser.add_argument(
    "-r", "--randomize", action="store_true", help="process a random subset of files",
)

parser.add_argument(
    "-q",
    "--quiet",
    default=None,
    action="store_true",
    help="output results only, not individual sentences",
)

parser.add_argument(
    "-v",
    "--verbose",
    default=None,
    action="store_true",
    help="output individual sentences as well as results, even for the test corpus",
)

parser.add_argument(
    "-x", "--exclude", action="store_true", help="Exclude sentences marked exclude",
)

parser.add_argument(
    "-s",
    "--single",
    type=str,
    default="",
    help="Get results for a single error category",
)

parser.add_argument(
    "-a",
    "--analysis",
    action="store_true",
    help="Create an analysis report for token results",
)

# This boolean global is set to True for quiet output,
# which is the default when processing the test corpus
QUIET = False

# This boolean global is set to True if only a single
# error category should be analyzed
SINGLE = False

# This boolean global is set to True if sentences marked
# with an exclusion flag should be excluded from processing
EXCLUDE = False

# This boolean global is set to True for token-level analysis
ANALYSIS = False


def element_text(element: ET.Element) -> str:
    """ Return the text of the given element,
        including all its subelements, if any """
    return "".join(element.itertext())


class Stats:

    """ A container for key statistics on processed files and sentences """

    def __init__(self) -> None:
        """ Initialize empty defaults for the stats collection """
        self._starttime = datetime.utcnow()
        self._files: Dict[str, int] = defaultdict(int)
        # We employ a trick to make the defaultdicts picklable between processes:
        # instead of the usual lambda: defaultdict(int), use defaultdict(int).copy
        self._sentences: CategoryStatsDict = CategoryStatsDict(
            SentenceStatsDict(int).copy
        )
        self._errtypes: ErrTypeStatsDict = ErrTypeStatsDict(Counter)
        self._true_positives: DefaultDict[str, int] = defaultdict(int)
        self._false_negatives: DefaultDict[str, int] = defaultdict(int)
        self._tp: DefaultDict[str, int] = defaultdict(int)
        self._tn: DefaultDict[str, int] = defaultdict(int)
        self._fp: DefaultDict[str, int] = defaultdict(int)
        self._fn: DefaultDict[str, int] = defaultdict(int)
        self._right_corr: DefaultDict[str, int] = defaultdict(int)
        self._wrong_corr: DefaultDict[str, int] = defaultdict(int)
        self._right_span: DefaultDict[str, int] = defaultdict(int)
        self._wrong_span: DefaultDict[str, int] = defaultdict(int)
        # reference error code : freq - for hypotheses with the unparsable error code
        self._tp_unparsables: DefaultDict[str, int] = defaultdict(int)

    def add_file(self, category: str) -> None:
        """ Add a processed file in a given content category """
        self._files[category] += 1

    def add_result(
        self,
        *,
        stats: List[StatsTuple],
        true_positives: Dict[str, int],
        false_negatives: Dict[str, int],
        ups: Dict[str, int],
        errtypefreqs: ErrTypeStatsDict,
    ) -> None:
        """ Add the result of a process() call to the statistics collection """
        for sent_result in stats:
            self.add_sentence(*sent_result)
        for k, v in true_positives.items():
            self._true_positives[k] += v
        for k, v in false_negatives.items():
            self._false_negatives[k] += v
        for k, v in ups.items():
            self._tp_unparsables[k] += v

        for okey, d in errtypefreqs.items():  # okey = xtype; d = DefaultDict[str, int]
            for ikey, vv in d.items():  # ikey = tp, fn, ...
                self._errtypes[okey][ikey] += vv  # v = freq for each metric

    def add_sentence(
        self,
        category: str,
        num_tokens: int,
        ice_error: bool,
        gc_error: bool,
        tp: int,
        tn: int,
        fp: int,
        fn: int,
        right_corr: int,
        wrong_corr: int,
        right_span: int,
        wrong_span: int,
    ) -> None:
        """ Add a processed sentence in a given content category """
        d = self._sentences[category]
        d["count"] += 1
        d["num_tokens"] += num_tokens
        d["ice_errors"] += 1 if ice_error else 0
        d["gc_errors"] += 1 if gc_error else 0
        # True negative: neither iceErrorCorpus nor GC report an error
        true_negative = not ice_error and not gc_error
        d["true_negatives"] += 1 if true_negative else 0
        # True positive: both iceErrorCorpus and GC report an error
        true_positive = ice_error and gc_error
        d["true_positives"] += 1 if true_positive else 0
        # False negative: iceErrorCorpus reports an error where GC doesn't
        false_negative = ice_error and not gc_error
        d["false_negatives"] += 1 if false_negative else 0
        # False positive: GC reports an error where iceErrorCorpus doesn't
        false_positive = gc_error and not ice_error
        d["false_positives"] += 1 if false_positive else 0

        # Stats for error detection for sentence
        d["tp"] += tp
        d["tn"] += tn
        d["fp"] += fp
        d["fn"] += fn
        # Stats for error correction
        d["right_corr"] += right_corr
        d["wrong_corr"] += wrong_corr
        # Stats for error span
        d["right_span"] += right_span
        d["wrong_span"] += wrong_span

        # Causes of unparsable sentences

    def output(self, cores: int) -> None:
        """ Write the statistics to stdout """

        # Accumulate standard output in a buffer, for writing in one fell
        # swoop at the end (after acquiring the output lock)
        if SINGLE:
            bprint(f"")

        num_sentences: int = sum(
            cast(int, d["count"]) for d in self._sentences.values()
        )

        def output_duration() -> None:  # type: ignore
            """ Calculate the duration of the processing """
            dur = int((datetime.utcnow() - self._starttime).total_seconds())
            h = dur // 3600
            m = (dur % 3600) // 60
            s = dur % 60
            # Output a summary banner
            bprint(f"\n" + "=" * 7)
            bprint(f"Summary")
            bprint(f"=" * 7 + "\n")
            # Total number of files processed, and timing stats
            bprint(f"Processing started at {str(self._starttime)[0:19]}")
            bprint(f"Total processing time {h}h {m:02}m {s:02}s, using {cores} cores")
            bprint(f"\nFiles processed:            {sum(self._files.values()):6}")
            for c in CATEGORIES:
                bprint(f"   {c:<13}:           {self._files[c]:6}")
            # Total number of tokens processed
            num_tokens = sum(d["num_tokens"] for d in self._sentences.values())
            bprint(f"\nTokens processed:           {num_tokens:6}")
            for c in CATEGORIES:
                bprint(f"   {c:<13}:           {self._sentences[c]['num_tokens']:6}")
            # Total number of sentences processed
            bprint(f"\nSentences processed:        {num_sentences:6}")
            for c in CATEGORIES:
                bprint(f"   {c:<13}:           {self._sentences[c]['count']:6}")

        def perc(n: int, whole: int) -> str:
            """ Return a percentage of total sentences, formatted as 3.2f """
            if whole == 0:
                return "N/A"
            return f"{100.0*n/whole:3.2f}"

        def write_basic_value(
            val: int, bv: str, whole: int, errwhole: Optional[int] = None
        ) -> None:
            """ Write basic values for sentences and their freqs to stdout """
            if errwhole:
                bprint(
                    f"\n{NAMES[bv]+':':<20}        {val:6} {perc(val, whole):>6}% / {perc(val, errwhole):>6}%"
                )
            else:
                bprint(f"\n{NAMES[bv]+':':<20}        {val:6} {perc(val, whole):>6}%")
            for c in CATEGORIES:
                bprint(f"   {c:<13}:           {self._sentences[c][bv]:6}")

        def calc_PRF(
            tp: int,
            tn: int,
            fp: int,
            fn: int,
            tps: str,
            tns: str,
            fps: str,
            fns: str,
            recs: str,
            precs: str,
        ) -> None:
            """ Calculate precision, recall, F1-score and F0.5-score """
            # Recall
            if tp + fn == 0:
                result = "N/A"
                recall = 0.0
            else:
                recall = tp / (tp + fn)
                result = f"{recall:1.4f}"
            bprint(f"\nRecall:                     {result}")
            for c in CATEGORIES:
                d = self._sentences[c]
                denominator = d[tps] + d[fns]
                if denominator == 0:
                    bprint(f"   {c:<13}:              N/A")
                else:
                    rc = d[recs] = d[tps] / denominator
                    bprint(f"   {c:<13}:           {rc:1.4f}")
            # Precision
            if tp + fp == 0:
                result = "N/A"
                precision = 0.0
            else:
                precision = tp / (tp + fp)
                result = f"{precision:1.4f}"
            bprint(f"\nPrecision:                  {result}")
            for c in CATEGORIES:
                d = self._sentences[c]
                denominator = d[tps] + d[fps]
                if denominator == 0:
                    bprint(f"   {c:<13}:              N/A")
                else:
                    p = d[precs] = d[tps] / denominator
                    bprint(f"   {c:<13}:           {p:1.4f}")
            # F1 score
            if precision + recall > 0.0:
                f1 = 2 * precision * recall / (precision + recall)
                result = f"{f1:1.4f}"
            else:
                f1 = 0.0
                result = "N/A"
            bprint(f"\nF1 score:                   {result}")
            for c in CATEGORIES:
                d = self._sentences[c]
                if recs not in d or precs not in d:
                    bprint(f"   {c:<13}:              N/A")
                    continue
                rc = d[recs]
                p = d[precs]
                if p + rc > 0.0:
                    f1 = 2 * p * rc / (p + rc)
                    bprint(f"   {c:<13}:           {f1:1.4f}")
                else:
                    bprint(f"   {c:<13}:           N/A")

            # F0.5 score
            if precision + recall > 0.0:
                f05 = 1.25 * (precision * recall) / (0.25 * precision + recall)
                result = f"{f05:1.4f}"
            else:
                f05 = 0.0
                result = "N/A"

            bprint(f"\nF0.5 score:                   {result}")
            for c in CATEGORIES:
                d = self._sentences[c]
                if recs not in d or precs not in d:
                    bprint(f"   {c:<13}:              N/A")
                    continue
                rc = d[recs]
                p = d[precs]
                if p + rc > 0.0:
                    f05 = 1.25 * (p * rc) / (0.25 * p + rc)
                    bprint(f"   {c:<13}:           {f1:1.4f}")
                else:
                    bprint(f"   {c:<13}:           N/A")

        def calc_recall(
            right: int, wrong: int, rights: str, wrongs: str, recs: str
        ) -> None:
            """ Calculate precision for binary classification """
            # Recall
            if right + wrong == 0:
                result = "N/A"
                recall = 0.0
            else:
                recall = right / (right + wrong)
                result = f"{recall:1.4f}"
            bprint(f"\nRecall:                     {result}")
            for c in CATEGORIES:
                d = self._sentences[c]
                denominator = d[rights] + d[wrongs]
                if denominator == 0:
                    bprint(f"   {c:<13}:              N/A")
                else:
                    rc = d[recs] = d[rights] / denominator
                    bprint(f"   {c:<13}:           {rc:1.4f}")

        def calc_error_category_metrics(cat: str) -> CatResultDict:
            """ Calculates precision, recall, f1-score and f0.5-score for a single error category
                N = Number of errors in category z in reference corpus, 
                Nall =  number of tokens
                TP = Errors correctly classified as category z
                FP = Errors (or non-errors) incorrectly classified as category z
                FN = Errors in category z in reference but not hypothesis
                Recall = TPz/(TPz+FPz)
                Precision = TPz/(TPz+FNz)
                F1-score = 2*(P*R)/(P+R)
                F0.5-score = 1.25*(P*R)/(0.25*P+R)
            """
            catdict: CatResultDict = {k: v for k, v in self._errtypes[cat].items()}
            tp = cast(int, catdict.get("tp", 0))
            fn = cast(int, catdict.get("fn", 0))
            fp = cast(int, catdict.get("fp", 0))
            recall: float = 0.0
            precision: float = 0.0
            catdict["freq"] = tp + fn
            if tp + fn + fp == 0:  # No values in category
                catdict["recall"] = "N/A"
                catdict["precision"] = "N/A"
                catdict["f1score"] = "N/A"
                catdict["f05score"] = "N/A"
            else:
                # Recall
                if tp + fn != 0:
                    recall = catdict["recall"] = tp / (tp + fn)
                # Precision
                if tp + fp != 0:
                    precision = catdict["precision"] = tp / (tp + fp)
                # F1 score and F0.5 score
                if recall + precision > 0.0:
                    catdict["f1score"] = 2 * precision * recall / (precision + recall)
                    catdict["f05score"] = (
                        1.25 * (precision * recall) / (0.25 * precision + recall)
                    )
                else:
                    catdict["f1score"] = 0.0
                    catdict["f05score"] = 0.0
                # Correction recall
                right_corr = cast(int, catdict.get("right_corr", 0))
                if right_corr > 0:
                    catdict["corr_rec"] = right_corr / (
                        right_corr + cast(int, catdict.get("wrong_corr", 0))
                    )
                else:
                    catdict["corr_rec"] = "N/A"
                # Span recall
                right_span = cast(int, catdict.get("right_span", 0))
                if right_span > 0:
                    catdict["span_rec"] = right_span / (
                        right_span + cast(int, catdict.get("wrong_span", 0))
                    )
                else:
                    catdict["span_rec"] = "N/A"
            return catdict

        def output_sentence_scores() -> None:  # type: ignore
            """ Calculate and write sentence scores to stdout """

            # Total number of true negatives found
            bprint(f"\nResults for error detection for whole sentences")
            true_positives: int = sum(
                cast(int, d["true_positives"]) for d in self._sentences.values()
            )
            true_negatives: int = sum(
                cast(int, d["true_negatives"]) for d in self._sentences.values()
            )
            false_positives: int = sum(
                cast(int, d["false_positives"]) for d in self._sentences.values()
            )
            false_negatives: int = sum(
                cast(int, d["false_negatives"]) for d in self._sentences.values()
            )

            write_basic_value(true_positives, "true_positives", num_sentences)
            write_basic_value(true_negatives, "true_negatives", num_sentences)
            write_basic_value(false_positives, "false_positives", num_sentences)
            write_basic_value(false_negatives, "false_negatives", num_sentences)

            # Percentage of true vs. false
            true_results = true_positives + true_negatives
            false_results = false_positives + false_negatives
            if num_sentences == 0:
                result = "N/A"
            else:
                result = (
                    perc(true_results, num_sentences)
                    + "%/"
                    + perc(false_results, num_sentences)
                    + "%"
                )
            bprint(f"\nTrue/false split: {result:>16}")
            for c in CATEGORIES:
                d = self._sentences[c]
                num_sents = d["count"]
                true_results = cast(int, d["true_positives"] + d["true_negatives"])
                false_results = cast(int, d["false_positives"] + d["false_negatives"])
                if num_sents == 0:
                    result = "N/A"
                else:
                    result = f"{100.0*true_results/num_sents:3.2f}%/{100.0*false_results/num_sents:3.2f}%"
                bprint(f"   {c:<13}: {result:>16}")

            # Precision, recall, F1-score, F0.5-score
            calc_PRF(
                true_positives,
                true_negatives,
                false_positives,
                false_negatives,
                "true_positives",
                "true_negatives",
                "false_positives",
                "false_negatives",
                "sentrecall",
                "sentprecision",
            )

            # Most common false negative error types
            #total = sum(self._false_negatives.values())
            #if total > 0:
            #    bprint(f"\nMost common false negative error types")
            #    bprint(f"--------------------------------------\n")
            #    for index, (xtype, cnt) in enumerate(
            #        heapq.nlargest(
            #            20, self._false_negatives.items(), key=lambda x: x[1]
            #        )
            #    ):
            #        bprint(f"{index+1:3}. {xtype} ({cnt}, {100.0*cnt/total:3.2f}%)")

            # Most common error types in unparsable sentences
            #tot = sum(self._tp_unparsables.values())
            #if tot > 0:
            #    bprint(f"\nMost common error types for unparsable sentences")
            #    bprint(f"------------------------------------------------\n")
            #    for index, (xtype, cnt) in enumerate(
            #        heapq.nlargest(20, self._tp_unparsables.items(), key=lambda x: x[1])
            #    ):
            #        bprint(f"{index+1:3}. {xtype} ({cnt}, {100.0*cnt/tot:3.2f}%)")

        def output_token_scores() -> None:  # type: ignore
            """ Calculate and write token scores to stdout """

            bprint(f"\n\nResults for error detection within sentences")

            num_tokens = sum(
                cast(int, d["num_tokens"]) for d in self._sentences.values()
            )
            bprint(f"\nTokens processed:           {num_tokens:6}")
            for c in CATEGORIES:
                bprint(f"   {c:<13}:           {self._sentences[c]['num_tokens']:6}")

            tp = sum(cast(int, d["tp"]) for d in self._sentences.values())
            tn = sum(cast(int, d["tn"]) for d in self._sentences.values())
            fp = sum(cast(int, d["fp"]) for d in self._sentences.values())
            fn = sum(cast(int, d["fn"]) for d in self._sentences.values())

            all_ice_errs = tp + fn
            write_basic_value(tp, "tp", num_tokens, all_ice_errs)
            write_basic_value(tn, "tn", num_tokens)
            write_basic_value(fp, "fp", num_tokens, all_ice_errs)
            write_basic_value(fn, "fn", num_tokens, all_ice_errs)

            calc_PRF(
                tp,
                tn,
                fp,
                fn,
                "tp",
                "tn",
                "fp",
                "fn",
                "detectrecall",
                "detectprecision",
            )

            # Stiff: Of all errors in error corpora, how many get the right correction?
            # Loose: Of all errors the tool correctly finds, how many get the right correction?
            # Can only calculate recall.
            bprint(f"\nResults for error correction")
            right_corr = sum(
                cast(int, d["right_corr"]) for d in self._sentences.values()
            )
            wrong_corr = sum(
                cast(int, d["wrong_corr"]) for d in self._sentences.values()
            )
            write_basic_value(right_corr, "right_corr", num_tokens, tp)
            write_basic_value(wrong_corr, "wrong_corr", num_tokens, tp)

            calc_recall(
                right_corr, wrong_corr, "right_corr", "wrong_corr", "correctrecall"
            )

            # Stiff: Of all errors in error corpora, how many get the right span?
            # Loose: Of all errors the tool correctly finds, how many get the right span?
            # Can only calculate recall.

            bprint(f"\nResults for error span")
            right_span = sum(
                cast(int, d["right_span"]) for d in self._sentences.values()
            )
            wrong_span = sum(
                cast(int, d["wrong_span"]) for d in self._sentences.values()
            )
            write_basic_value(right_span, "right_span", num_tokens, tp)
            write_basic_value(wrong_span, "wrong_span", num_tokens, tp)
            calc_recall(
                right_span, wrong_span, "right_span", "wrong_span", "spanrecall"
            )

        def output_error_cat_scores() -> None:
            """ Calculate and write scores for each error category to stdout """
            bprint(f"\n\nResults for each error category in order by frequency")
            freqdict: Dict[str, int] = dict()
            microf1: float = 0.0
            microf05: float = 0.0
            nfreqs: int = 0
            microf1all: float = 0.0
            microf05all: float = 0.0
            nfreqsall: int = 0
            resultdict: Dict[str, CatResultDict] = dict()

            # Iterate over category counts
            for cat in self._errtypes.keys():
                # Get recall, precision, F1 and F0.5; recall for correction and span
                catdict = resultdict[cat] = calc_error_category_metrics(cat)

                # Collect micro scores, both overall and for in-scope categories
                freq = cast(int, catdict["freq"])
                assert isinstance(freq, int)
                f1score = cast(float, catdict["f1score"])
                f05score = cast(float, catdict["f05score"])
                assert isinstance(f1score, float)
                assert isinstance(f05score, float)
                if cat not in OUT_OF_SCOPE:
                    microf1 += f1score * freq
                    microf05 += f05score * freq
                    nfreqs += freq
                microf1all += f1score * freq
                microf05all += f05score * freq
                nfreqsall += freq

                # Create freqdict for sorting error categories by frequency
                freqdict[cat] = freq

            # Print results for each category by frequency
            for k in sorted(freqdict, key=freqdict.__getitem__, reverse=True):
                rk = resultdict[k]
                bprint("{} (in_scope={})".format(k, k not in OUT_OF_SCOPE))
                bprint(
                    "\tTP, FP, FN: {}, {}, {}".format(
                        rk.get("tp", 0), rk.get("fp", 0), rk.get("fn", 0),
                    )
                )
                bprint(
                    "\tRe, Pr, F1: {:3.2f}, {:3.2f}, {:3.2f}|{:3.2f}".format(
                        cast(float, rk.get("recall", 0.0)) * 100.0,
                        cast(float, rk.get("precision", 0.0)) * 100.0,
                        cast(float, rk.get("f1score", 0.0)) * 100.0,
                        cast(float, rk.get("f05score", 0.0)) * 100.0,
                    )
                )
                if (
                    rk.get("corr_rec", "N/A") == "N/A"
                    or rk.get("span_rec", "N/A") == "N/A"
                ):
                    bprint("\tCorr, span:    N/A,    N/A")
                else:
                    bprint(
                        "\tCorr, span: {:3.2f}, {:3.2f}".format(
                            cast(float, rk.get("corr_rec", 0.0)) * 100.0,
                            cast(float, rk.get("span_rec", 0.0)) * 100.0,
                        )
                    )

            # Micro F1-score
            # Results for in-scope categories and all categories
            if nfreqs != 0:
                bprint(
                    "Micro F1-score: {:3.2f}  ({:3.2f})".format(
                        microf1 / nfreqs * 100.0, microf1all / nfreqsall * 100.0
                    )
                )
            else:
                bprint(f"Micro F1-score: N/A")
            # Micro F0.5-score
            # Results for in-scope categories and all categories
            if nfreqs != 0:
                bprint(
                    "Micro F0.5-score: {:3.2f}  ({:3.2f})".format(
                        microf05 / nfreqs * 100.0, microf05all / nfreqsall * 100.0
                    )
                )
            else:
                bprint(f"Micro F0.5-score: N/A")

        def output_supercategory_scores(errorcats: Dict[str, List[str]]) -> None:
            """ Results for each SÍM category
                (context-dependent, context-independent, grammar, style) """
            for entry, catlist in errorcats.items():
                microf1 = 0.0
                microf05 = 0.0
                nfreqs = 0
                microf1all = 0.0
                microf05all = 0.0
                nfreqsall = 0
                correcs = 0.0
                correcsall = 0.0
                # microrec = 0.0
                # microrecall = 0.0
                # microprec = 0.0
                # microprecall = 0.0
                # TODO taka saman corr_rec og span_rec; skoða hvernig fæ F-skor,
                # svipað og fyrir hitt, þegar er ekki með TN inni
                bprint("\n{}:".format(entry.capitalize()))
                for cat in catlist:
                    et = calc_error_category_metrics(cat)
                    if et.get("f1score", "N/A") == "N/A":
                        continue
                    freq = cast(int, et["freq"])
                    if cat not in OUT_OF_SCOPE:
                        microf1 += cast(float, et["f1score"]) * freq
                        microf05 += cast(float, et["f05score"]) * freq
                        if et["corr_rec"] != "N/A":
                            correcs += cast(float, et["corr_rec"]) * freq
                        nfreqs += freq
                        bprint(
                            "\t{}   {:3.2f}|{:3.2f}|{:>6}".format(
                                cat,
                                cast(float, et["f1score"]) * 100.0,
                                cast(float, et["f05score"]) * 100.0,
                                freq,
                            )
                        )
                    microf1all += cast(float, et["f1score"]) * freq
                    microf05all += cast(float, et["f05score"]) * freq
                    if et.get("corr_rec", "N/A") != "N/A":
                        correcsall += cast(float, et["corr_rec"]) * freq
                    nfreqsall += freq
                if nfreqs != 0:
                    bprint(
                        "Micro F1-score: {:3.2f}  ({:3.2f})".format(
                            microf1 / nfreqs * 100.0, microf1all / nfreqsall * 100.0
                        )
                    )
                    bprint(
                        "Micro F0.5-score: {:3.2f}  ({:3.2f})".format(
                            microf05 / nfreqs * 100.0, microf05all / nfreqsall * 100.0
                        )
                    )
                    bprint(
                        "Error correction recall: {:3.2f} ({:3.2f})".format(
                            correcs / nfreqs * 100.0, correcsall / nfreqsall * 100.0
                        )
                    )
                else:
                    bprint(f"Micro F1-score: N/A")
                    bprint(f"Micro F0.5-score: N/A")
                    bprint(f"Error correction recall: N/A")

        #output_duration()
        #output_sentence_scores()
        #output_token_scores()
        output_error_cat_scores()

        bprint(f"\n\nResults for iEC-categories:")
        output_supercategory_scores(SUPERCATEGORIES)
        #bprint(f"\n\nResults for SÍM-categories:")
        #output_supercategory_scores(SIMCATEGORIES)

        # Print the accumulated output before exiting
        for s in buffer:
            print(s)


def correct_spaces(tokens: List[Tuple[str, str]]) -> str:
    """ Returns a string with a reasonably correct concatenation
        of the tokens, where each token is a (tag, text) tuple. """
    return detokenize(
        Tok(TOK.PUNCTUATION if tag == "c" else TOK.WORD, txt, None)
        for tag, txt in tokens
    )


# Accumulate standard output in a buffer, for writing in one fell
# swoop at the end (after acquiring the output lock)
buffer: List[str] = []


def bprint(s: str):
    """ Buffered print: accumulate output for printing at the end """
    buffer.append(s)


def process(fpath_and_category: Tuple[str, str]) -> Dict[str, Any]:

    """ Process a single error corpus file in TEI XML format.
        This function is called within a multiprocessing pool
        and therefore usually executes in a child process, separate
        from the parent process. It should thus not modify any
        global state, and arguments and return values should be
        picklable. """

    # Unpack arguments
    fpath, category = fpath_and_category

    # Set up XML namespace stuff
    NS = "http://www.tei-c.org/ns/1.0"
    # Length of namespace prefix to cut from tag names, including { }
    nl = len(NS) + 2
    # Namespace dictionary to be passed to ET functions
    ns = dict(ns=NS)

    # Statistics about processed sentences. These data will
    # be returned back to the parent process.
    stats: List[StatsTuple] = []
    # Counter of iceErrorCorpus error types (xtypes) encountered
    true_positives: Dict[str, int] = defaultdict(int)
    false_negatives: Dict[str, int] = defaultdict(int)
    # Counter of iceErrorCorpus error types in unparsable sentences
    ups: Dict[str, int] = defaultdict(int)
    # Stats for each error type (xtypes)
    errtypefreqs: ErrTypeStatsDict = ErrTypeStatsDict(TypeFreqs().copy)

    try:

        if not QUIET:
            # Output a file header
            bprint("-" * 64)
            bprint(f"File: {fpath}")
            bprint("-" * 64)
        # Parse the XML file into a tree
        try:
            tree = ET.parse(fpath)
        except ET.ParseError as e:
            if QUIET:
                bprint(f"000: *** Unable to parse XML file {fpath} ***")
            else:
                bprint(f"000: *** Unable to parse XML file ***")
            raise e
        # Obtain the root of the XML tree
        root = tree.getroot()
        # Iterate through the sentences in the file
        for sent in root.findall("ns:text/ns:body/ns:p/ns:s", ns):
            # Skip sentence if find exclude
            if EXCLUDE:
                exc = sent.attrib.get("exclude", "")
                if exc:
                    continue
            check = False  # When args.single, checking single error category
            # Sentence identifier (index)
            index = sent.attrib.get("n", "")
            tokens: List[Tuple[str, str]] = []
            errors: List[ErrorDict] = []
            # A dictionary of errors by their index (idx field)
            error_indexes: Dict[str, ErrorDict] = {}
            dependencies: List[Tuple[str, ErrorDict]] = []
            analysisblob: List[str] = []
            # Error corpora annotations for sentences marked as unparsable
            # Enumerate through the tokens in the sentence
            for el in sent:
                tag = el.tag[nl:]
                if tag == "revision":
                    # An error annotation starts here, eventually
                    # spanning multiple tokens
                    original = ""
                    corrected = ""
                    # Note the index of the starting token within the span
                    start = len(tokens)
                    # Revision id
                    rev_id = el.attrib["id"]
                    # Look at the original text
                    el_orig = el.find("ns:original", ns)
                    if el_orig is not None:
                        # We have 0 or more original tokens embedded
                        # within the revision tag
                        orig_tokens = [
                            (subel.tag[nl:], element_text(subel)) for subel in el_orig
                        ]
                        tokens.extend(orig_tokens)
                        original = " ".join(t[1] for t in orig_tokens).strip()
                    # Calculate the index of the ending token within the span
                    end = max(start, len(tokens) - 1)
                    # Look at the corrected text
                    el_corr = el.find("ns:corrected", ns)
                    if el_corr is not None:
                        corr_tokens = [element_text(subel) for subel in el_corr]
                        corrected = " ".join(corr_tokens).strip()
                    # Accumulate the annotations (errors)
                    for el_err in el.findall("ns:errors/ns:error", ns):
                        attr = el_err.attrib
                        # Collect relevant information into a dict
                        xtype: str = attr["xtype"].lower()
                        error: ErrorDict = dict(
                            start=start,
                            end=end,
                            rev_id=rev_id,
                            xtype=xtype,
                            in_scope=xtype not in OUT_OF_SCOPE,
                            eid=attr.get("eid", ""),
                            original=original,
                            corrected=corrected,
                        )
                        errors.append(error)
                        # Temporarily index errors by the idx field
                        idx = attr.get("idx")
                        if idx:
                            error_indexes[idx] = error
                        # Accumulate dependencies that need to be "fixed up",
                        # i.e. errors that depend on and refer to other errors
                        # within the sentence
                        if xtype == "dep":
                            dep_id = attr.get("depId")
                            if dep_id:
                                # Note the fact that this error depends on the
                                # error with idx=dep_id
                                dependencies.append((dep_id, error))
                            else:
                                if QUIET:
                                    bprint(f"In file {fpath}:")
                                bprint(
                                    f"\n{index}: *** 'depId' attribute missing for dependency ***"
                                )
                        if SINGLE and xtype == SINGLE:
                            check = True
                else:
                    tokens.append((tag, element_text(el)))
            # Fix up the dependencies, if any
            for dep_id, error in dependencies:
                if dep_id not in error_indexes:
                    if QUIET:
                        bprint(f"In file {fpath}:")
                    bprint(f"\n{index}: *** No error has idx='{dep_id}' ***")
                else:
                    # Copy the in_scope attribute from the original error
                    error["in_scope"] = error_indexes[dep_id]["in_scope"]

            if SINGLE and not check:
                continue

            # Reconstruct the original sentence
            # TODO switch for sentence from original text file
            text = correct_spaces(tokens)
            if not text:
                # Nothing to do: drop this and go to the next sentence
                continue
            # Pass it to GreynirCorrect
            pg = [list(p) for p in gc.check(text)]
            s: Optional[_Sentence] = None
            if len(pg) >= 1 and len(pg[0]) >= 1:
                s = pg[0][0]
            if len(pg) > 1 or (len(pg) == 1 and len(pg[0]) > 1):
                # if QUIET:
                #     bprint(f"In file {fpath}:")
                # bprint(
                #     f"\n{index}: *** Input contains more than one sentence *** {text}"
                # )
                pass
            if s is None:
                # if QUIET:
                #     bprint(f"In file {fpath}:")
                # bprint(f"\n{index}: *** No parse for sentence *** {text}")
                pass
            if not QUIET:
                # Output the original sentence
                bprint(f"\n{index}: {text}")
            if not index:
                if QUIET:
                    bprint(f"In file {fpath}:")
                bprint("000: *** Sentence identifier is missing ('n' attribute) ***")

            def sentence_results(
                hyp_annotations: List[gc.Annotation], ref_annotations: List[ErrorDict]
            ) -> Tuple[bool, bool]:
                gc_error = False
                ice_error = False
                unparsable = False
                # Output GreynirCorrect annotations
                for ann in hyp_annotations:
                    if ann.is_error:
                        gc_error = True
                    if ann.code == "E001":
                        unparsable = True
                    if not QUIET:
                        bprint(f">>> {ann}")
                # Output iceErrorCorpus annotations
                xtypes: Dict[str, int] = defaultdict(int)
                for err in ref_annotations:
                    asterisk = "*"
                    xtype = cast(str, err["xtype"])

                    if err["in_scope"]:
                        # This is an in-scope error
                        asterisk = ""
                        ice_error = True
                        # Count the errors of each xtype
                        if xtype != "dep":
                            xtypes[xtype] += 1
                    if unparsable:
                        ups[xtype] += 1
                    if not QUIET:
                        bprint(
                            f"<<< {err['start']:03}-{err['end']:03}: {asterisk}{xtype}"
                        )
                if not QUIET:
                    # Output true/false positive/negative result
                    if ice_error and gc_error:
                        bprint("=++ True positive")
                        for xtype in xtypes:
                            true_positives[xtype] += 1

                    elif not ice_error and not gc_error:
                        bprint("=-- True negative")
                    elif ice_error and not gc_error:
                        bprint("!-- False negative")
                        for xtype in xtypes:
                            false_negatives[xtype] += 1
                    else:
                        assert gc_error and not ice_error
                        bprint("!++ False positive")
                return gc_error, ice_error

            assert s is not None
            assert isinstance(s, AnnotatedSentence)
            gc_error, ice_error = sentence_results(s.annotations, errors)

            def token_results(
                hyp_annotations: Iterable[gc.Annotation],
                ref_annotations: Iterable[ErrorDict],
            ) -> Tuple[int, int, int, int, int, int, int]:
                """ Calculate statistics on annotations at the token span level """
                tp, fp, fn = 0, 0, 0  # tn comes from len(tokens)-(tp+fp+fn) later on
                right_corr, wrong_corr = 0, 0
                right_span, wrong_span = 0, 0
                if not hyp_annotations and not ref_annotations:
                    # No need to go any further
                    return tp, fp, fn, right_corr, wrong_corr, right_span, wrong_span
                y = iter(hyp_annotations)  # GreynirCorrect annotations
                x = iter(ref_annotations)  # iEC annotations
                ytok: Optional[gc.Annotation] = None
                xtok: Optional[ErrorDict] = None

                if ANALYSIS:
                    analysisblob.append("\n{}".format(text))

                    analysisblob.append("\tiEC:")
                    for iec_ann in ref_annotations:
                        analysisblob.append("\t\t{}".format(iec_ann))

                    analysisblob.append("\tGC:")
                    for gc_ann in hyp_annotations:
                        analysisblob.append("\t\t{}".format(gc_ann))

                xspanlast = set([-1])
                try:
                    ytok = next(y)
                    xtok = next(x)
                    while True:
                        ystart, yend = ytok.start, ytok.end
                        xstart, xend = cast(int, xtok["start"]), cast(int, xtok["end"])
                        samespan = False
                        # 1. Error detection
                        # Token span in GreynirCorrect annotation
                        # TODO Usually ystart, yend+1, reset when secondary comparison works
                        yspan = set(range(ystart, yend + 1))
                        # Token span in iEC annotation
                        xspan = set(range(xstart, xend + 1))
                        yorig: Set[str]
                        ysugg: Set[str]
                        if ytok.original:
                            yorig = set(ytok.original.split())
                        else:
                            yorig = set()
                        xorig = set(cast(str, xtok["original"]).split())
                        if ytok.suggest:
                            ysugg = set(ytok.suggest.split())
                        else:
                            ysugg = set()
                        xsugg = set(cast(str, xtok["corrected"]).split())
                        if xspan & yspan:
                            samespan = True

                        # Secondary comparison:
                        # Check if any common tokens
                        # and relatively same span
                        if abs(ystart - xstart) <= 5 or abs(yend - xend) <= 5:
                            if yorig and xorig and yorig.intersection(xorig):
                                samespan = True
                            if ysugg and xsugg and ysugg.intersection(xsugg):
                                samespan = True

                        # iEC error subcategory
                        xtype = cast(str, xtok["xtype"])
                        # By default, use iEC error category
                        # on the GreynirCorrect side as well
                        ytype = xtype
                        if ytok.code in GCtoIEC:
                            # We have a mapping of the GC code
                            if xtype not in GCtoIEC[ytok.code]:
                                # The iEC code is not one that could
                                # correspond to a GC code.
                                # We select the iEC code that most commonly
                                # corresponds to the GC code;
                                # we're going to get an error for
                                # a wrong annotation type anyway, as ytype != xtype.
                                ytype = GCtoIEC[ytok.code][0]
                        else:
                            print("Error tag {} is not supported".format(ytok.code))

                        if ANALYSIS:
                            analysisblob.append(
                                "\tComparing:\n\t          {}\n\t          {} - {} ({})".format(
                                    xtok, ytok, ytok.text, ytype
                                )
                            )
                            # analysisblob.append("\tXspans:   {} | {}".format(xspanlast, xspan))
                        # Multiple tags for same error: Skip rest
                        if xspan == xspanlast:
                            if ANALYSIS:
                                analysisblob.append(
                                    "\t          Same span, skip: {}".format(
                                        cast(str, xtok["xtype"])
                                    )
                                )
                            xtok = None
                            xtok = next(x)
                            continue
                        if ytok.code in GCSKIPCODES or ytok.code.endswith("/w"):
                            # Skip these errors, shouldn't be compared.
                            if ANALYSIS:
                                analysisblob.append(
                                    "\t          Skip: {}".format(ytok.code)
                                )
                            ytok = None
                            ytok = next(y)
                            continue

                        if samespan:
                            # The annotation spans overlap
                            # or almost overlap and contain the same original value or correction
                            tp += 1
                            errtypefreqs[xtype]["tp"] += 1
                            if ANALYSIS:
                                analysisblob.append("\t          TP: {}".format(xtype))
                            # 2. Span detection
                            if xspan == yspan:
                                right_span += 1
                                errtypefreqs[xtype]["right_span"] += 1
                            else:
                                wrong_span += 1
                                errtypefreqs[xtype]["wrong_span"] += 1
                            # 3. Error correction
                            ycorr = getattr(ytok, "suggest", "")
                            if ycorr == xtok["corrected"]:
                                right_corr += 1
                                errtypefreqs[xtype]["right_corr"] += 1
                            else:
                                wrong_corr += 1
                                errtypefreqs[xtype]["wrong_corr"] += 1
                            xspanlast = xspan
                            xtok, ytok = None, None
                            xtok = next(x)
                            ytok = next(y)
                            continue

                        # The annotation spans do not overlap
                        if yend < xstart:
                            # Extraneous GC annotation before next iEC annotation
                            fp += 1
                            errtypefreqs[ytype]["fp"] += 1
                            if ANALYSIS:
                                analysisblob.append("\t          FP: {}".format(ytype))
                            ytok = None
                            ytok = next(y)
                            continue

                        if ystart > xend:
                            # iEC annotation with no corresponding GC annotation
                            fn += 1
                            errtypefreqs[xtype]["fn"] += 1
                            if ANALYSIS:
                                analysisblob.append("\t          FN: {}".format(xtype))
                            xspanlast = xspan
                            xtok = None
                            xtok = next(x)
                            continue

                        # Should never get here
                        assert False

                except StopIteration:
                    pass

                # At least one of the iterators has been exhausted
                # Process the remainder
                if ANALYSIS and ytok:
                    analysisblob.append("\tDumping rest of GC errors:")
                while ytok is not None:
                    # This is a remaining GC annotation: false positive
                    if ytok.code in GCSKIPCODES or ytok.code.endswith("/w"):
                        # Skip these errors, shouldn't be a part of the results.
                        if ANALYSIS:
                            analysisblob.append(
                                "\t          Skip: {}".format(ytok.code)
                            )
                        ytok = next(y, None)
                        continue
                    fp += 1
                    ytype = GCtoIEC[ytok.code][0] if ytok.code in GCtoIEC else ytok.code
                    errtypefreqs[ytype]["fp"] += 1
                    if ANALYSIS:
                        analysisblob.append("\t          FP: {}".format(ytype))
                    ytok = next(y, None)

                if ANALYSIS and xtok:
                    analysisblob.append("\tDumping rest of iEC errors:")
                if not xtok:
                    # In case try fails on ytok = next(y)
                    xtok = next(x, None)

                while xtok is not None:
                    # This is a remaining iEC annotation: false negative
                    xstart, xend = cast(int, xtok["start"]), cast(int, xtok["end"])
                    xspan = set(range(xstart, xend + 1))
                    xtype = cast(str, xtok["xtype"])
                    if xspan == xspanlast:
                        # Multiple tags for same error: Skip rest
                        if ANALYSIS:
                            analysisblob.append(
                                "\t          Same span, skip: {}".format(xtype)
                            )
                        xtok = None
                        xtok = next(x, None)
                    else:
                        if ANALYSIS:
                            analysisblob.append("\t          FN: {}".format(xtype))
                        fn += 1
                        errtypefreqs[xtype]["fn"] += 1
                        xspanlast = xspan
                        xtok = next(x, None)

                return tp, fp, fn, right_corr, wrong_corr, right_span, wrong_span

            assert isinstance(s, AnnotatedSentence)
            tp, fp, fn, right_corr, wrong_corr, right_span, wrong_span = token_results(
                s.annotations, errors
            )
            tn = len(tokens) - tp - fp - fn
            # Collect statistics into the stats list, to be returned
            # to the parent process
            if stats is not None:
                stats.append(
                    (
                        category,
                        len(tokens),
                        ice_error,
                        gc_error,
                        tp,
                        tn,
                        fp,
                        fn,
                        right_corr,
                        wrong_corr,
                        right_span,
                        wrong_span,
                    )
                )
            if ANALYSIS:
                with open("analysis.txt", "a+") as analysis:
                    analysis.write("\n".join(analysisblob))
                analysisblob = []
    except ET.ParseError:
        # Already handled the exception: exit as gracefully as possible
        pass

    finally:
        # Print the accumulated output before exiting
        with OUTPUT_LOCK:
            for txt in buffer:
                print(txt)
            print("", flush=True)

    # This return value will be pickled and sent back to the parent process
    return dict(
        stats=stats,
        true_positives=true_positives,
        false_negatives=false_negatives,
        ups=ups,
        errtypefreqs=errtypefreqs,
    )


def main() -> None:
    """ Main program """
    # Parse the command line arguments
    args = parser.parse_args()

    # For a measurement run on the test corpus, the default is
    # quiet operation. We store the flag in a global variable
    # that is accessible to child processes.
    global QUIET
    QUIET = args.measure

    # Overriding flags
    if args.verbose is not None:
        QUIET = False
    # --quiet has precedence over --verbose
    if args.quiet is not None:
        QUIET = True

    global EXCLUDE
    EXCLUDE = args.exclude

    global SINGLE
    SINGLE = args.single

    global ANALYSIS
    ANALYSIS = args.analysis

    # Maximum number of files to process (0=all files)
    max_count = args.number
    # Initialize the statistics collector
    stats = Stats()
    # The glob path of the XML files to process
    path: str = args.path
    # When running measurements only, we use _TEST_PATH as the default,
    # otherwise _DEV_PATH
    if path is None:
        path = _TEST_PATH if args.measure else _DEV_PATH

    def gen_files() -> Iterable[Tuple[str, str]]:
        """ Generate tuples with the file paths and categories
            to be processed by the multiprocessing pool """
        count = 0
        it: Iterable[str]
        if args.randomize and max_count > 0:
            # Randomizing only makes sense if there is a max count as well
            it = glob.glob(path, recursive=True)
            it = random.sample(it, max_count)
        else:
            it = glob.iglob(path, recursive=True)
        for fpath in it:
            # Find out which category the file belongs to by
            # inference from the file name
            for category in CATEGORIES:
                if category in fpath:
                    break
            else:
                assert (
                    False
                ), f"File path does not contain a recognized category: {fpath}"
            # Add the file to the statistics under its category
            stats.add_file(category)
            # Yield the file information to the multiprocessing pool
            yield fpath, category
            count += 1
            # If there is a limit on the number of processed files,
            # and we're done, stop the generator
            if max_count > 0 and count >= max_count:
                break

    # Use a multiprocessing pool to process the articles
    with multiprocessing.Pool(processes=args.cores) as pool:
        # Iterate through the TEI XML files in turn and call the process()
        # function on each file, in a child process within the pool
        for result in pool.imap_unordered(process, gen_files()):
            # Results come back as a dict of arguments that
            # we pass to Stats.add_result()
            stats.add_result(**result)
        # Done: close the pool in an orderly manner
        pool.close()
        pool.join()
    # Finally, acquire the output lock and write the final statistics
    with OUTPUT_LOCK:
        stats.output(cores=args.cores or os.cpu_count() or 1)
        print("", flush=True)


if __name__ == "__main__":
    main()<|MERGE_RESOLUTION|>--- conflicted
+++ resolved
@@ -105,10 +105,6 @@
 from datetime import datetime
 import glob
 import random
-<<<<<<< HEAD
-# import heapq
-=======
->>>>>>> 57077cb2
 import argparse
 import xml.etree.ElementTree as ET
 import multiprocessing
